--- conflicted
+++ resolved
@@ -1,7 +1,7 @@
 import logging
 from operator import is_
-
-<<<<<<< HEAD
+from . import utils as tb_utils
+
 
 def segmentation_3D(
     features,
@@ -23,30 +23,7 @@
         method=method,
         max_distance=max_distance,
     )
-=======
-from numpy import transpose
-from . import utils as tb_utils
-
->>>>>>> 1d715c9e
-
-def transfm_pbc_point(in_dim, dim_min, dim_max):
-    """Function to transform a PBC-feature point for contiguity
-
-    Parameters
-    ----------
-    in_dim : int
-        Input coordinate to adjust
-    dim_min : int
-        Minimum point for the dimension
-    dim_max : int
-        Maximum point for the dimension (inclusive)
-
-    Returns
-    -------
-    int
-        The transformed point
-
-<<<<<<< HEAD
+
 def segmentation_2D(
     features,
     field,
@@ -69,22 +46,23 @@
     )
 
 
-def segmentation_timestep(
-    field_in,
-    features_in,
-    dxy,
-    threshold=3e-3,
-    target="maximum",
-    level=None,
-    method="watershed",
-    max_distance=None,
-    vertical_coord="auto",
-):
-    """
-    Function performing watershedding for an individual timestep of the data
-
-    Parameters:
-=======
+def transfm_pbc_point(in_dim, dim_min, dim_max):
+    """Function to transform a PBC-feature point for contiguity
+
+    Parameters
+    ----------
+    in_dim : int
+        Input coordinate to adjust
+    dim_min : int
+        Minimum point for the dimension
+    dim_max : int
+        Maximum point for the dimension (inclusive)
+
+    Returns
+    -------
+    int
+        The transformed point
+
     """
     if in_dim < ((dim_min + dim_max) / 2):
         return in_dim + dim_max + 1
@@ -371,7 +349,6 @@
 
     Parameters
     ----------
->>>>>>> 1d715c9e
     features:   pandas.DataFrame
                 features for one specific point in time
     field:      iris.cube.Cube
@@ -386,11 +363,6 @@
                 flag determining the algorithm to use (currently watershedding implemented)
     max_distance: float
                   maximum distance from a marker allowed to be classified as belonging to that cell
-<<<<<<< HEAD
-
-    Output:
-    segmentation_out: iris.cube.Cube
-=======
     PBC_flag : {'none', 'hdim_1', 'hdim_2', 'both'}
         Sets whether to use periodic boundaries, and if so in which directions.
         'none' means that we do not have periodic boundaries
@@ -410,22 +382,18 @@
     Returns
     -------
     iris.cube.Cube
->>>>>>> 1d715c9e
                       cloud mask, 0 outside and integer numbers according to track inside the clouds
     pandas.DataFrame
                   feature dataframe including the number of cells (2D or 3D) in the segmented area/volume of the feature at the timestep
     """
-<<<<<<< HEAD
+    import skimage
+
     # The location of watershed within skimage submodules changes with v0.19, but I've kept both for backward compatibility for now
     try:
         from skimage.segmentation import watershed
     except ImportError:
         from skimage.morphology import watershed
     # from skimage.segmentation import random_walker
-=======
-    from skimage.segmentation import watershed
-    import skimage.measure
->>>>>>> 1d715c9e
     from scipy.ndimage import distance_transform_edt
     from copy import deepcopy
     import numpy as np
@@ -472,17 +440,6 @@
     segmentation_out.rename("segmentation_mask")
     segmentation_out.units = 1
 
-<<<<<<< HEAD
-    # copy feature dataframe for output
-    features_out = deepcopy(features_in)
-    # Create cube of the same dimensions and coordinates as input data to store mask:
-    segmentation_out = 1 * field_in
-    segmentation_out.rename("segmentation_mask")
-    segmentation_out.units = 1
-
-    # Create dask array from input data:
-    data = field_in.core_data()
-=======
     # Get raw array from input data:
     data = field_in.core_data()
     is_3D_seg = len(data.shape) == 3
@@ -497,7 +454,6 @@
         elif vertical_coord_axis == 2:
             data = np.transpose(data, axes=(2, 0, 1))
             transposed_data = True
->>>>>>> 1d715c9e
 
     # Set level at which to create "Seed" for each feature in the case of 3D watershedding:
     # If none, use all levels (later reduced to the ones fulfilling the theshold conditions)
@@ -520,54 +476,12 @@
 
     # set markers at the positions of the features:
     markers = np.zeros(unmasked.shape).astype(np.int32)
-<<<<<<< HEAD
-    if field_in.ndim == 2:  # 2D watershedding
-        for index, row in features_in.iterrows():
-            markers[int(row["hdim_1"]), int(row["hdim_2"])] = row["feature"]
-
-    elif field_in.ndim == 3:  # 3D watershedding
-        list_coord_names = [coord.name() for coord in field_in.coords()]
-        # determine vertical axis:
-        if vertical_coord == "auto":
-            list_vertical = [
-                "z",
-                "model_level_number",
-                "altitude",
-                "geopotential_height",
-            ]
-            for coord_name in list_vertical:
-                if coord_name in list_coord_names:
-                    vertical_axis = coord_name
-                    break
-        elif vertical_coord in list_coord_names:
-            vertical_axis = vertical_coord
-        else:
-            raise ValueError("Plese specify vertical coordinate")
-        ndim_vertical = field_in.coord_dims(vertical_axis)
-        if len(ndim_vertical) > 1:
-            raise ValueError("please specify 1 dimensional vertical coordinate")
-        for index, row in features_in.iterrows():
-            if ndim_vertical[0] == 0:
-                markers[level, int(row["hdim_1"]), int(row["hdim_2"])] = row["feature"]
-            elif ndim_vertical[0] == 1:
-                markers[int(row["hdim_1"]), level, int(row["hdim_2"])] = row["feature"]
-            elif ndim_vertical[0] == 2:
-                markers[int(row["hdim_1"]), int(row["hdim_2"]), level] = row["feature"]
-    else:
-        raise ValueError(
-            "Segmentations routine only possible with 2 or 3 spatial dimensions"
-        )
-
-    # set markers in cells not fulfilling threshold condition to zero:
-    markers[~unmasked] = 0
-=======
     markers = add_markers(
         features_in, markers, seed_3D_flag, seed_3D_size, level, PBC_flag
     )
     # set markers in cells not fulfilling threshold condition to zero:
     markers[~unmasked] = 0
     # marker_vals = np.unique(markers)
->>>>>>> 1d715c9e
 
     # Turn into np arrays (not necessary for markers) as dask arrays don't yet seem to work for watershedding algorithm
     data_segmentation = np.array(data_segmentation)
@@ -578,13 +492,6 @@
         segmentation_mask = watershed(
             np.array(data_segmentation), markers.astype(np.int32), mask=unmasked
         )
-<<<<<<< HEAD
-    #    elif method=='random_walker':
-    #        segmentation_mask=random_walker(data_segmentation, markers.astype(np.int32),
-    #                                          beta=130, mode='bf', tol=0.001, copy=True, multichannel=False, return_full_prob=False, spacing=None)
-=======
-
->>>>>>> 1d715c9e
     else:
         raise ValueError("unknown method, must be watershed")
 
@@ -594,9 +501,6 @@
         segmentation_mask[
             np.bitwise_and(segmentation_mask > 0, D > max_distance_pixel)
         ] = 0
-<<<<<<< HEAD
-
-=======
 
     # mask all segmentation_mask points below threshold as -1
     # to differentiate from those unmasked points NOT filled by watershedding
@@ -1147,7 +1051,6 @@
         )
 
     # Finished PBC checks and new PBC updated segmentation now in segmentation_mask.
->>>>>>> 1d715c9e
     # Write resulting mask into cube for output
     segmentation_out.data = segmentation_mask
 
@@ -1173,12 +1076,9 @@
     method="watershed",
     max_distance=None,
     vertical_coord="auto",
-<<<<<<< HEAD
-=======
     PBC_flag="none",
     seed_3D_flag="column",
     seed_3D_size=5,
->>>>>>> 1d715c9e
 ):
     """
     Function using watershedding or random walker to determine cloud volumes associated with tracked updrafts
@@ -1202,8 +1102,6 @@
     max_distance: float
                   Maximum distance from a marker allowed to be classified as belonging to that cell
 
-<<<<<<< HEAD
-=======
     PBC_flag : {'none', 'hdim_1', 'hdim_2', 'both'}
         Sets whether to use periodic boundaries, and if so in which directions.
         'none' means that we do not have periodic boundaries
@@ -1220,7 +1118,6 @@
         of odd numbers for this. If you give an even number, your seed box will be
         biased and not centered around the feature.
 
->>>>>>> 1d715c9e
     Output:
     segmentation_out: iris.cube.Cube
                    Cloud mask, 0 outside and integer numbers according to track inside the cloud
@@ -1245,14 +1142,10 @@
     features_out_list = []
 
     # loop over individual input timesteps for segmentation:
-<<<<<<< HEAD
-    field_time = field.slices_over("time")
-=======
     # OR do segmentation on single timestep
     field_time = field.slices_over("time")
     time_len = len(field.coord("time").points[:])
 
->>>>>>> 1d715c9e
     for i, field_i in enumerate(field_time):
         time_i = field_i.coord("time").units.num2date(field_i.coord("time").points[0])
         features_i = features.loc[features["time"] == time_i]
@@ -1266,11 +1159,8 @@
             method=method,
             max_distance=max_distance,
             vertical_coord=vertical_coord,
-<<<<<<< HEAD
-=======
             PBC_flag=PBC_flag,
             seed_3D_flag=seed_3D_flag,
->>>>>>> 1d715c9e
         )
         segmentation_out_list.append(segmentation_out_i)
         features_out_list.append(features_out_i)
