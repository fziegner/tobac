"""Provide segmentation techniques.

Segmentation techniques are used to associate areas or volumes to each
identified feature. The segmentation is implemented using watershedding
techniques from the field of image processing with a fixed threshold
value. This value has to be set specifically for every type of input
data and application. The segmentation can be performed for both
two-dimensional and three-dimensional data. At each timestep, a marker
is set at the position (weighted mean center) of each feature identified
in the detection step in an array otherwise filled with zeros. In case
of the three-dimentional watershedding, all cells in the column above
the weighted mean center position of the identified features fulfilling
the threshold condition are set to the respective marker. The algorithm
then fills the area (2D) or volume (3D) based on the input field
starting from these markers until reaching the threshold. If two or more
features are directly connected, the border runs along the
watershed line between the two regions. This procedure creates a mask 
that has the same form as the input data, with the corresponding integer 
number at all grid points that belong to a feature, else with zero. This 
mask can be conveniently and efficiently used to select the volume of each
feature at a specific time step for further analysis or visialization. 

References
----------
.. Heikenfeld, M., Marinescu, P. J., Christensen, M.,
   Watson-Parris, D., Senf, F., van den Heever, S. C.
   & Stier, P. (2019). tobac 1.2: towards a flexible 
   framework for tracking and analysis of clouds in 
   diverse datasets. Geoscientific Model Development,
   12(11), 4551-4570.
"""
import copy
import logging
<<<<<<< HEAD
import numpy as np
=======
import numpy as np

import skimage
import numpy as np

from . import utils as tb_utils
from .utils import periodic_boundaries as pbc_utils
>>>>>>> 7f018f2e
from .utils import internal as internal_utils


def add_markers(
    features, marker_arr, seed_3D_flag, seed_3D_size=5, level=None, PBC_flag="none"
):
    """Adds markers for watershedding using the `features` dataframe
    to the marker_arr.

    Parameters
    ----------
    features: pandas.DataFrame
        Features for one point in time to add as markers.
    marker_arr: 2D or 3D array-like
        Array to add the markers to. Assumes a (z, y, x) configuration.
    seed_3D_flag: str('column', 'box')
        Seed 3D field at feature positions with either the full column
         or a box of user-set size
    seed_3D_size: int or tuple (dimensions equal to dimensions of `field`)
        This sets the size of the seed box when `seed_3D_flag` is 'box'. If it's an
        integer, the seed box is identical in all dimensions. If it's a tuple, it specifies the
        seed area for each dimension separately.
        Note: we recommend the use of odd numbers for this. If you give
        an even number, your seed box will be biased and not centered
        around the feature.
        Note: if two seed boxes overlap, the feature that is seeded will be the
        closer feature.
    level: slice or None
        If `seed_3D_flag` is 'column', the levels at which to seed the
        cells for the watershedding algorithm. If None, seeds all levels.
    PBC_flag : {'none', 'hdim_1', 'hdim_2', 'both'}
        Sets whether to use periodic boundaries, and if so in which directions.
        'none' means that we do not have periodic boundaries
        'hdim_1' means that we are periodic along hdim1
        'hdim_2' means that we are periodic along hdim2
        'both' means that we are periodic along both horizontal dimensions

    Returns
    -------
    2D or 3D array like (same type as `marker_arr`)
        The marker array
    """
    if seed_3D_flag not in ["column", "box"]:
        raise ValueError('seed_3D_flag must be either "column" or "box"')

    # What marker number is the background? Assumed 0.
    bg_marker = 0

    if level is None:
        level = slice(None)

    if len(marker_arr.shape) == 3:
        is_3D = True
        z_len = marker_arr.shape[0]
        h1_len = marker_arr.shape[1]
        h2_len = marker_arr.shape[2]

    else:
        is_3D = False
        z_len = 0
        h1_len = marker_arr.shape[0]
        h2_len = marker_arr.shape[1]
        # transpose to 3D array to make things easier.
        marker_arr = marker_arr[np.newaxis, :, :]

    if seed_3D_flag == "column":
        for index, row in features.iterrows():
            marker_arr[level, int(row["hdim_1"]), int(row["hdim_2"])] = row["feature"]

    elif seed_3D_flag == "box":
        # Get the size of the seed box from the input parameter
        try:
            if is_3D:
                seed_z = seed_3D_size[0]
                start_num = 1
            else:
                start_num = 0
            seed_h1 = seed_3D_size[start_num]
            seed_h2 = seed_3D_size[start_num + 1]
        except TypeError:
            # Not iterable, assume int.
            seed_z = seed_3D_size
            seed_h1 = seed_3D_size
            seed_h2 = seed_3D_size

        for index, row in features.iterrows():
            if is_3D:
                # If we have a 3D input and we need to do box seeding
                # we need to have 3D features.
                try:
                    row["vdim"]
                except KeyError:
                    raise ValueError(
                        "For Box seeding on 3D segmentation,"
                        " you must have a 3D input source."
                    )

            # Because we don't support PBCs on the vertical axis,
            # this is simple- just go in the seed_z/2 points around the
            # vdim of the feature, up to the limits of the array.
            if is_3D:
                z_seed_start = int(np.max([0, np.ceil(row["vdim"] - seed_z / 2)]))
                z_seed_end = int(np.min([z_len, np.ceil(row["vdim"] + seed_z / 2)]))
            else:
                z_seed_start = 0
                z_seed_end = 1
            # For the horizontal dimensions, it's more complicated if we have
            # PBCs.
            hdim_1_min = int(np.ceil(row["hdim_1"] - seed_h1 / 2))
            hdim_1_max = int(np.ceil(row["hdim_1"] + seed_h1 / 2))
            hdim_2_min = int(np.ceil(row["hdim_2"] - seed_h2 / 2))
            hdim_2_max = int(np.ceil(row["hdim_2"] + seed_h2 / 2))

            all_seed_boxes = pbc_utils.get_pbc_coordinates(
                h1_min=0,
                h1_max=h1_len,
                h2_min=0,
                h2_max=h2_len,
                h1_start_coord=hdim_1_min,
                h1_end_coord=hdim_1_max,
                h2_start_coord=hdim_2_min,
                h2_end_coord=hdim_2_max,
                PBC_flag=PBC_flag,
            )
            for seed_box in all_seed_boxes:
                # Need to see if there are any other points seeded
                # in this seed box first.
                curr_box_markers = marker_arr[
                    z_seed_start:z_seed_end,
                    seed_box[0] : seed_box[1],
                    seed_box[2] : seed_box[3],
                ]
                all_feats_in_box = np.unique(curr_box_markers)
                if np.any(curr_box_markers != bg_marker):
                    # If we have non-background points already seeded,
                    # we need to find the best way to seed them.
                    # Currently seeding with the closest point.
                    # Loop through all points in the box
                    with np.nditer(curr_box_markers, flags=["multi_index"]) as it:
                        for curr_box_pt in it:
                            # Get its global index so that we can calculate
                            # distance and set the array.
                            local_index = it.multi_index
                            global_index = (
                                local_index[0] + z_seed_start,
                                local_index[1] + seed_box[0],
                                local_index[2] + seed_box[2],
                            )
                            # If it's a background marker, we can just set it
                            # with the feature we're working on.
                            if curr_box_pt == bg_marker:
                                marker_arr[global_index] = row["feature"]
                                continue
                            # it has another feature in it. Calculate the distance
                            # from its current set feature and the new feature.
                            if is_3D:
                                curr_coord = (row["vdim"], row["hdim_1"], row["hdim_2"])
                            else:
                                curr_coord = (0, row["hdim_1"], row["hdim_2"])

                            dist_from_curr_pt = pbc_utils.calc_distance_coords_pbc(
                                np.array(global_index),
                                np.array(curr_coord),
                                min_h1=0,
                                max_h1=h1_len,
                                min_h2=0,
                                max_h2=h2_len,
                                PBC_flag=PBC_flag,
                            )

                            # This is technically an O(N^2) operation, but
                            # hopefully performance isn't too bad as this should
                            # be rare.
                            orig_row = features[
                                features["feature"] == curr_box_pt
                            ].iloc[0]
                            if is_3D:
                                orig_coord = (
                                    orig_row["vdim"],
                                    orig_row["hdim_1"],
                                    orig_row["hdim_2"],
                                )
                            else:
                                orig_coord = (0, orig_row["hdim_1"], orig_row["hdim_2"])
                            dist_from_orig_pt = pbc_utils.calc_distance_coords_pbc(
                                np.array(global_index),
                                np.array(orig_coord),
                                min_h1=0,
                                max_h1=h1_len,
                                min_h2=0,
                                max_h2=h2_len,
                                PBC_flag=PBC_flag,
                            )
                            # The current point center is further away
                            # than the original point center, so do nothing
                            if dist_from_curr_pt > dist_from_orig_pt:
                                continue
                            else:
                                # the current point center is closer.
                                marker_arr[global_index] = row["feature"]
                # completely unseeded region so far.
                else:
                    marker_arr[
                        z_seed_start:z_seed_end,
                        seed_box[0] : seed_box[1],
                        seed_box[2] : seed_box[3],
                    ] = row["feature"]

    # If we aren't 3D, transpose back.
    if not is_3D:
        marker_arr = marker_arr[0, :, :]

    return marker_arr


def segmentation_3D(
    features,
    field,
    dxy,
    threshold=3e-3,
    target="maximum",
    level=None,
    method="watershed",
    max_distance=None,
    PBC_flag="none",
    seed_3D_flag="column",
):
    """Wrapper for the segmentation()-function."""

    return segmentation(
        features,
        field,
        dxy,
        threshold=threshold,
        target=target,
        level=level,
        method=method,
        max_distance=max_distance,
        PBC_flag=PBC_flag,
        seed_3D_flag=seed_3D_flag,
    )


def segmentation_2D(
    features,
    field,
    dxy,
    threshold=3e-3,
    target="maximum",
    level=None,
    method="watershed",
    max_distance=None,
    PBC_flag="none",
    seed_3D_flag="column",
):
    """Wrapper for the segmentation()-function."""
    return segmentation(
        features,
        field,
        dxy,
        threshold=threshold,
        target=target,
        level=level,
        method=method,
        max_distance=max_distance,
        PBC_flag=PBC_flag,
        seed_3D_flag=seed_3D_flag,
    )


def segmentation_timestep(
    field_in,
    features_in,
    dxy,
    threshold=3e-3,
    target="maximum",
    level=None,
    method="watershed",
    max_distance=None,
    vertical_coord=None,
    PBC_flag="none",
    seed_3D_flag="column",
    seed_3D_size=5,
    segment_number_below_threshold=0,
    segment_number_unassigned=0,
):
    """Perform watershedding for an individual time step of the data. Works
    for both 2D and 3D data

    Parameters
    ----------
    field_in : iris.cube.Cube
        Input field to perform the watershedding on (2D or 3D for one
        specific point in time).

    features_in : pandas.DataFrame
        Features for one specific point in time.

    dxy : float
        Grid spacing of the input data in metres

    threshold : float, optional
        Threshold for the watershedding field to be used for the mask.
        Default is 3e-3.

    target : {'maximum', 'minimum'}, optional
        Flag to determine if tracking is targetting minima or maxima in
        the data to determine from which direction to approach the threshold
        value. Default is 'maximum'.

    level : slice of iris.cube.Cube, optional
        Levels at which to seed the cells for the watershedding
        algorithm. Default is None.

    method : {'watershed'}, optional
        Flag determining the algorithm to use (currently watershedding
        implemented). 'random_walk' could be uncommented.

    max_distance : float, optional
        Maximum distance from a marker allowed to be classified as
        belonging to that cell. Default is None.

    vertical_coord : str, optional
        Vertical coordinate in 3D input data. If None, input is checked for
        one of {'z', 'model_level_number', 'altitude','geopotential_height'}
        as a likely coordinate name

    PBC_flag : {'none', 'hdim_1', 'hdim_2', 'both'}
        Sets whether to use periodic boundaries, and if so in which directions.
        'none' means that we do not have periodic boundaries
        'hdim_1' means that we are periodic along hdim1
        'hdim_2' means that we are periodic along hdim2
        'both' means that we are periodic along both horizontal dimensions
    seed_3D_flag: str('column', 'box')
        Seed 3D field at feature positions with either the full column (default)
         or a box of user-set size
    seed_3D_size: int or tuple (dimensions equal to dimensions of `field`)
        This sets the size of the seed box when `seed_3D_flag` is 'box'. If it's an
        integer, the seed box is identical in all dimensions. If it's a tuple, it specifies the
        seed area for each dimension separately. Note: we recommend the use
        of odd numbers for this. If you give an even number, your seed box will be
        biased and not centered around the feature.
    segment_number_below_threshold: int
        the marker to use to indicate a segmentation point is below the threshold.
    segment_number_unassigned: int
        the marker to use to indicate a segmentation point is above the threshold but unsegmented.

    Returns
    -------
    segmentation_out : iris.cube.Cube
        Mask, 0 outside and integer numbers according to track
        inside the ojects.

    features_out : pandas.DataFrame
        Feature dataframe including the number of cells (2D or 3D) in
        the segmented area/volume of the feature at the timestep.

    Raises
    ------
    ValueError
        If target is neither 'maximum' nor 'minimum'.

        If vertical_coord is not in {'auto', 'z', 'model_level_number',
                                     'altitude', geopotential_height'}.

        If there is more than one coordinate name.

        If the spatial dimension is neither 2 nor 3.

        If method is not 'watershed'.

    """

    # The location of watershed within skimage submodules changes with v0.19, but I've kept both for backward compatibility for now
    try:
        from skimage.segmentation import watershed
    except ImportError:
        from skimage.morphology import watershed
    # from skimage.segmentation import random_walker
    from scipy.ndimage import distance_transform_edt
    from copy import deepcopy

    if max_distance is not None and PBC_flag in ["hdim_1", "hdim_2", "both"]:
        raise NotImplementedError("max_distance not yet implemented for PBCs")

    # How many dimensions are we using?
    if field_in.ndim == 2:
        hdim_1_axis = 0
        hdim_2_axis = 1
    elif field_in.ndim == 3:
        vertical_axis = internal_utils.find_vertical_axis_from_coord(
            field_in, vertical_coord=vertical_coord
        )
        ndim_vertical = field_in.coord_dims(vertical_axis)
        if len(ndim_vertical) > 1:
            raise ValueError("please specify 1 dimensional vertical coordinate")
        vertical_coord_axis = ndim_vertical[0]
        # Once we know the vertical coordinate, we can resolve the
        # horizontal coordinates
        # To make things easier, we will transpose the axes
        # so that they are consistent.

        hdim_1_axis, hdim_2_axis = internal_utils.find_hdim_axes_3D(
            field_in, vertical_axis=vertical_coord_axis
        )
    else:
        raise ValueError(
            "Segmentation routine only possible with 2 or 3 spatial dimensions"
        )

    if segment_number_below_threshold > 0 or segment_number_unassigned > 0:
        raise ValueError("Below/above threshold markers must be <=0")

    # copy feature dataframe for output
    features_out = deepcopy(features_in)
    # Create cube of the same dimensions and coordinates as input data to store mask:
    segmentation_out = 1 * field_in
    segmentation_out.rename("segmentation_mask")
    segmentation_out.units = 1

    # Get raw array from input data:
    data = field_in.core_data()
    is_3D_seg = len(data.shape) == 3
    # To make things easier, we will transpose the axes
    # so that they are consistent: z, hdim_1, hdim_2
    # We only need to do this for 3D.
    transposed_data = False
    if is_3D_seg:
        if vertical_coord_axis == 1:
            data = np.transpose(data, axes=(1, 0, 2))
            transposed_data = True
        elif vertical_coord_axis == 2:
            data = np.transpose(data, axes=(2, 0, 1))
            transposed_data = True

    # Set level at which to create "Seed" for each feature in the case of 3D watershedding:
    # If none, use all levels (later reduced to the ones fulfilling the theshold conditions)
    if level is None:
        level = slice(None)

    # transform max_distance in metres to distance in pixels:
    if max_distance is not None:
        max_distance_pixel = np.ceil(max_distance / dxy)

    # mask data outside region above/below threshold and invert data if tracking maxima:
    if target == "maximum":
        unmasked = data > threshold
        data_segmentation = -1 * data
    elif target == "minimum":
        unmasked = data < threshold
        data_segmentation = data
    else:
        raise ValueError("unknown type of target")

    # set markers at the positions of the features:
    markers = np.zeros(unmasked.shape).astype(np.int32)
    markers = add_markers(
        features_in, markers, seed_3D_flag, seed_3D_size, level, PBC_flag
    )
    # set markers in cells not fulfilling threshold condition to zero:
    markers[~unmasked] = 0
    # marker_vals = np.unique(markers)

    # Turn into np arrays (not necessary for markers) as dask arrays don't yet seem to work for watershedding algorithm
    data_segmentation = np.array(data_segmentation)
    unmasked = np.array(unmasked)

    # perform segmentation:
    if method == "watershed":
        segmentation_mask = watershed(
            np.array(data_segmentation), markers.astype(np.int32), mask=unmasked
        )
    else:
        raise ValueError("unknown method, must be watershed")

    # remove everything from the individual masks that is more than max_distance_pixel away from the markers
    if max_distance is not None:
        D = distance_transform_edt((markers == 0))
        segmentation_mask[
            np.bitwise_and(segmentation_mask > 0, D > max_distance_pixel)
        ] = 0

    # mask all segmentation_mask points below threshold as -1
    # to differentiate from those unmasked points NOT filled by watershedding
    # TODO: allow user to specify
    points_below_threshold_val = -1
    segmentation_mask[~unmasked] = points_below_threshold_val

    hdim1_min = 0
    hdim1_max = segmentation_mask.shape[hdim_1_axis] - 1
    hdim2_min = 0
    hdim2_max = segmentation_mask.shape[hdim_2_axis] - 1

    # all options that involve dealing with periodic boundaries
    pbc_options = ["hdim_1", "hdim_2", "both"]
    # Only run this if we need to deal with PBCs
    if PBC_flag in pbc_options:
        if not is_3D_seg:
            # let's transpose segmentation_mask to a 1,y,x array to make calculations etc easier.
            segmentation_mask = segmentation_mask[np.newaxis, :, :]
            unmasked = unmasked[np.newaxis, :, :]
            data_segmentation = data_segmentation[np.newaxis, :, :]
            vertical_coord_axis = 0
            hdim_1_axis = 1
            hdim_2_axis = 2

        seg_mask_unseeded = np.zeros(segmentation_mask.shape)

        # Return all indices where segmentation field == 0
        # meaning unfilled but above threshold
        # TODO: is there a way to do this without np.where?
        vdim_unf, hdim1_unf, hdim2_unf = np.where(segmentation_mask == 0)
        seg_mask_unseeded[vdim_unf, hdim1_unf, hdim2_unf] = 1

        # create labeled field of unfilled, unseeded features
        labels_unseeded, label_num = skimage.measure.label(
            seg_mask_unseeded, return_num=True
        )

        markers_2 = np.zeros(data_segmentation.shape, dtype=np.int32)

        # PBC marker seeding approach
        # loop thru LB points, then check if fillable region (labels_unseeded > 0) and seed
        # then check if point on other side of boundary is > 0 in segmentation_mask and
        # adjust where needed
        """
        "First pass" at seeding features across the boundaries. This first pass will bring in
        eligible (meaning values that are higher than threshold) but not previously watershedded 
        points across the boundary by seeding them with the appropriate feature across the boundary.

        Later, we will run the second pass or "buddy box" approach that handles cases where points across the boundary
        have been watershedded already. 
        """
        if PBC_flag == "hdim_1" or PBC_flag == "both":
            check_add_unseeded_across_bdrys(
                "hdim_1",
                segmentation_mask,
                labels_unseeded,
                hdim1_min,
                hdim1_max,
                markers_2,
            )
        if PBC_flag == "hdim_2" or PBC_flag == "both":
            check_add_unseeded_across_bdrys(
                "hdim_2",
                segmentation_mask,
                labels_unseeded,
                hdim2_min,
                hdim2_max,
                markers_2,
            )

        # Deal with the opposite corner only
        if PBC_flag == "both":
            # TODO: This seems quite slow, is there scope for further speedup?
            for vdim_ind in range(0, segmentation_mask.shape[0]):
                for hdim1_ind in [hdim1_min, hdim1_max]:
                    for hdim2_ind in [hdim2_min, hdim2_max]:
                        # If this point is unseeded and unlabeled
                        if labels_unseeded[vdim_ind, hdim1_ind, hdim2_ind] == 0:
                            continue

                        # Find the opposite point in hdim1 space
                        hdim1_opposite_corner = (
                            hdim1_min if hdim1_ind == hdim1_max else hdim1_max
                        )
                        hdim2_opposite_corner = (
                            hdim2_min if hdim2_ind == hdim2_max else hdim2_max
                        )
                        if (
                            segmentation_mask[
                                vdim_ind, hdim1_opposite_corner, hdim2_opposite_corner
                            ]
                            <= 0
                        ):
                            continue

                        markers_2[vdim_ind, hdim1_ind, hdim2_ind] = segmentation_mask[
                            vdim_ind, hdim1_opposite_corner, hdim2_opposite_corner
                        ]

        markers_2[~unmasked] = 0

        if method == "watershed":
            segmentation_mask_2 = watershed(
                data_segmentation, markers_2.astype(np.int32), mask=unmasked
            )
        else:
            raise ValueError("unknown method, must be watershed")

        # Sum up original mask and secondary PBC-mask for full PBC segmentation
        segmentation_mask_3 = segmentation_mask + segmentation_mask_2

        # Secondary seeding complete, now blending periodic boundaries
        # keep segmentation mask fields for now so we can save these all later
        # for demos of changes, otherwise, could add deletion for memory efficiency, e.g.

        # del segmentation_mask
        # del segmentation_mask_2
        # gc.collect()

        # update mask coord regions

        """
        Now, start the second round of watershedding- the "buddy box" approach.
        'buddies' array contains features of interest and any neighbors that are across the boundary or 
        otherwise have lateral and/or diagonal physical contact with that label.
        The "buddy box" is also used for multiple crossings of the boundaries with segmented features.
        """

        # TODO: this is a very inelegant way of handling this problem. We should wrap up the pure
        # segmentation routines and simply call them again here with the same parameters.
        reg_props_dict = internal_utils.get_label_props_in_dict(segmentation_mask_3)

        if len(reg_props_dict) != 0:
            (
                curr_reg_inds,
                z_reg_inds,
                y_reg_inds,
                x_reg_inds,
            ) = internal_utils.get_indices_of_labels_from_reg_prop_dict(reg_props_dict)

        wall_labels = np.array([])

        w_wall = np.unique(segmentation_mask_3[:, :, 0])
        wall_labels = np.append(wall_labels, w_wall)

        s_wall = np.unique(segmentation_mask_3[:, 0, :])
        wall_labels = np.append(wall_labels, s_wall)

        wall_labels = np.unique(wall_labels)
        wall_labels = wall_labels[(wall_labels) > 0].astype(int)

        # Loop through all segmentation mask labels on the wall
        for cur_idx in wall_labels:
            vdim_indices = z_reg_inds[cur_idx]
            hdim1_indices = y_reg_inds[cur_idx]
            hdim2_indices = x_reg_inds[cur_idx]

            # start buddies array with feature of interest
            buddies = np.array([cur_idx], dtype=int)
            # Loop through all points in the segmentation mask that we're intertested in
            for label_z, label_y, label_x in zip(
                vdim_indices, hdim1_indices, hdim2_indices
            ):
                # check if this is the special case of being a corner point.
                # if it's doubly periodic AND on both x and y boundaries, it's a corner point
                # and we have to look at the other corner.
                # here, we will only look at the corner point and let the below deal with x/y only.
                if PBC_flag == "both" and (
                    np.any(label_y == [hdim1_min, hdim1_max])
                    and np.any(label_x == [hdim2_min, hdim2_max])
                ):
                    # adjust x and y points to the other side
                    y_val_alt = pbc_utils.adjust_pbc_point(
                        label_y, hdim1_min, hdim1_max
                    )
                    x_val_alt = pbc_utils.adjust_pbc_point(
                        label_x, hdim2_min, hdim2_max
                    )
                    label_on_corner = segmentation_mask_3[label_z, y_val_alt, x_val_alt]

                    if label_on_corner >= 0:
                        # add opposite-corner buddy if it exists
                        buddies = np.append(buddies, label_on_corner)

                # on the hdim1 boundary and periodic on hdim1
                if (PBC_flag == "hdim_1" or PBC_flag == "both") and np.any(
                    label_y == [hdim1_min, hdim1_max]
                ):
                    y_val_alt = pbc_utils.adjust_pbc_point(
                        label_y, hdim1_min, hdim1_max
                    )

                    # get the label value on the opposite side
                    label_alt = segmentation_mask_3[label_z, y_val_alt, label_x]

                    # if it's labeled and not already been dealt with
                    if label_alt >= 0:
                        # add above/below buddy if it exists
                        buddies = np.append(buddies, label_alt)

                if (PBC_flag == "hdim_2" or PBC_flag == "both") and np.any(
                    label_x == [hdim2_min, hdim2_max]
                ):
                    x_val_alt = pbc_utils.adjust_pbc_point(
                        label_x, hdim2_min, hdim2_max
                    )

                    # get the seg value on the opposite side
                    label_alt = segmentation_mask_3[label_z, label_y, x_val_alt]

                    # if it's labeled and not already been dealt with
                    if label_alt >= 0:
                        # add left/right buddy if it exists
                        buddies = np.append(buddies, label_alt)

            buddies = np.unique(buddies)

            if np.all(buddies == cur_idx):
                continue
            else:
                inter_buddies, feat_inds, buddy_inds = np.intersect1d(
                    features_in.feature.values[:], buddies, return_indices=True
                )

            # Get features that are needed for the buddy box
            buddy_features = deepcopy(features_in.iloc[feat_inds])

            # create arrays to contain points of all buddies
            # and their transpositions/transformations
            # for use in Buddy Box space

            # z,y,x points in the grid domain with no transformations
            # NOTE: when I think about it, not sure if these are really needed
            # as we use the y_a1/x_a1 points for the data transposition
            # to the buddy box rather than these and their z2/y2/x2 counterparts
            buddy_z = np.array([], dtype=int)
            buddy_y = np.array([], dtype=int)
            buddy_x = np.array([], dtype=int)

            # z,y,x points from the grid domain WHICH MAY OR MAY NOT BE TRANSFORMED
            # so as to be continuous/contiguous across a grid boundary for that dimension
            # (e.g., instead of [1496,1497,0,1,2,3] it would be [1496,1497,1498,1499,1500,1501])
            buddy_z2 = np.array([], dtype=int)
            buddy_y2 = np.array([], dtype=int)
            buddy_x2 = np.array([], dtype=int)

            # These are just for feature positions and are in z2/y2/x2 space
            # (may or may not be within real grid domain)
            # so that when the buddy box is constructed, seeding is done properly
            # in the buddy box space

            # NOTE: We may not need this, as we already do this editing the buddy_features df
            # and an iterrows call through this is what's used to actually seed the buddy box

            buddy_looper = 0

            # loop thru buddies
            for buddy in buddies:
                if buddy == 0:
                    continue
                # isolate feature from set of buddies
                buddy_feat = features_in[features_in["feature"] == buddy]

                # transform buddy feature position if needed for positioning in z2/y2/x2 space
                # MAY be redundant with what is done just below here
                yf2 = pbc_utils.transfm_pbc_point(
                    int(buddy_feat.hdim_1), hdim1_min, hdim1_max
                )
                xf2 = pbc_utils.transfm_pbc_point(
                    int(buddy_feat.hdim_2), hdim2_min, hdim2_max
                )

                # edit value in buddy_features dataframe
                buddy_features.hdim_1.values[
                    buddy_looper
                ] = pbc_utils.transfm_pbc_point(
                    float(buddy_feat.hdim_1), hdim1_min, hdim1_max
                )
                buddy_features.hdim_2.values[
                    buddy_looper
                ] = pbc_utils.transfm_pbc_point(
                    float(buddy_feat.hdim_2), hdim2_min, hdim2_max
                )

                buddy_looper = buddy_looper + 1
                # Create 1:1 map through actual domain points and continuous/contiguous points
                # used to identify buddy box dimension lengths for its construction
                for z, y, x in zip(
                    z_reg_inds[buddy], y_reg_inds[buddy], x_reg_inds[buddy]
                ):
                    buddy_z = np.append(buddy_z, z)
                    buddy_y = np.append(buddy_y, y)
                    buddy_x = np.append(buddy_x, x)

                    y2 = pbc_utils.transfm_pbc_point(y, hdim1_min, hdim1_max)
                    x2 = pbc_utils.transfm_pbc_point(x, hdim2_min, hdim2_max)

                    buddy_z2 = np.append(buddy_z2, z)
                    buddy_y2 = np.append(buddy_y2, y2)
                    buddy_x2 = np.append(buddy_x2, x2)

            # Buddy Box!
            # Identify mins and maxes of Buddy Box continuous points range
            # so that box of correct size can be constructed
            bbox_zstart = int(np.min(buddy_z2))
            bbox_ystart = int(np.min(buddy_y2))
            bbox_xstart = int(np.min(buddy_x2))
            bbox_zend = int(np.max(buddy_z2) + 1)
            bbox_yend = int(np.max(buddy_y2) + 1)
            bbox_xend = int(np.max(buddy_x2) + 1)

            bbox_zsize = bbox_zend - bbox_zstart
            bbox_ysize = bbox_yend - bbox_ystart
            bbox_xsize = bbox_xend - bbox_xstart

            # Creation of actual Buddy Box space for transposition
            # of data in domain and re-seeding with Buddy feature markers
            buddy_rgn = np.zeros((bbox_zsize, bbox_ysize, bbox_xsize))

            # need to loop thru ALL z,y,x inds in buddy box
            # not just the ones that have nonzero seg mask values

            # "_a1" points are re-transformations from the continuous buddy box points
            # back to original grid/domain space to ensure that the correct data are
            # copied to the proper Buddy Box locations
            for z in range(bbox_zstart, bbox_zend):
                for y in range(bbox_ystart, bbox_yend):
                    for x in range(bbox_xstart, bbox_xend):
                        z_a1 = z
                        if y > hdim1_max:
                            y_a1 = y - (hdim1_max + 1)
                        else:
                            y_a1 = y

                        if x > hdim2_max:
                            x_a1 = x - (hdim2_max + 1)
                        else:
                            x_a1 = x
                        if is_3D_seg:
                            buddy_rgn[
                                z - bbox_zstart, y - bbox_ystart, x - bbox_xstart
                            ] = field_in.data[z_a1, y_a1, x_a1]
                        else:
                            buddy_rgn[
                                z - bbox_zstart, y - bbox_ystart, x - bbox_xstart
                            ] = field_in.data[y_a1, x_a1]

            # Update buddy_features feature positions to correspond to buddy box space
            # rather than domain space or continuous/contiguous point space
            if "vdim" not in buddy_features:
                buddy_features["vdim"] = np.zeros(len(buddy_features), dtype=int)
            for buddy_looper in range(0, len(buddy_features)):
                buddy_features.vdim.values[buddy_looper] = (
                    buddy_features.vdim.values[buddy_looper] - bbox_zstart
                )

                buddy_features.hdim_1.values[buddy_looper] = (
                    buddy_features.hdim_1.values[buddy_looper] - bbox_ystart
                )
                buddy_features.hdim_2.values[buddy_looper] = (
                    buddy_features.hdim_2.values[buddy_looper] - bbox_xstart
                )

            # Create dask array from input data:
            buddy_data = buddy_rgn

            # All of the below is the same overarching segmentation procedure as in the original
            # segmentation approach until the line which states
            # "#transform segmentation_mask_4 data back to original mask after PBC first-pass ("segmentation_mask_3")"
            # It's just performed on the buddy box and its data rather than our full domain

            # mask data outside region above/below threshold and invert data if tracking maxima:
            if target == "maximum":
                unmasked_buddies = buddy_data > threshold
                buddy_segmentation = -1 * buddy_data
            elif target == "minimum":
                unmasked_buddies = buddy_data < threshold
                buddy_segmentation = buddy_data
            else:
                raise ValueError("unknown type of target")

            # set markers at the positions of the features:
            buddy_markers = np.zeros(unmasked_buddies.shape).astype(np.int32)
            # Buddy boxes are always without PBCs
            buddy_markers = add_markers(
                buddy_features,
                buddy_markers,
                seed_3D_flag,
                seed_3D_size,
                level,
                PBC_flag="none",
            )

            # set markers in cells not fulfilling threshold condition to zero:
            buddy_markers[~unmasked_buddies] = 0

            marker_vals = np.unique(buddy_markers)

            # Turn into np arrays (not necessary for markers) as dask arrays don't yet seem to work for watershedding algorithm
            buddy_segmentation = np.array(buddy_segmentation)
            unmasked_buddies = np.array(unmasked_buddies)

            # perform segmentation:
            if method == "watershed":
                segmentation_mask_4 = watershed(
                    np.array(buddy_segmentation),
                    buddy_markers.astype(np.int32),
                    mask=unmasked_buddies,
                )

            else:
                raise ValueError("unknown method, must be watershed")

            # remove everything from the individual masks that is more than max_distance_pixel away from the markers

            # mask all segmentation_mask points below threshold as -1
            # to differentiate from those unmasked points NOT filled by watershedding
            segmentation_mask_4[~unmasked_buddies] = -1

            # transform segmentation_mask_4 data back to mask created after PBC first-pass ("segmentation_mask_3")

            # loop through buddy box inds and analogous seg mask inds
            for z_val in range(bbox_zstart, bbox_zend):
                z_seg = z_val - bbox_zstart
                z_val_o = z_val
                for y_val in range(bbox_ystart, bbox_yend):
                    y_seg = y_val - bbox_ystart
                    # y_val_o = y_val
                    if y_val > hdim1_max:
                        y_val_o = y_val - (hdim1_max + 1)
                    else:
                        y_val_o = y_val
                    for x_val in range(bbox_xstart, bbox_xend):
                        x_seg = x_val - bbox_xstart
                        # x_val_o = x_val
                        if x_val > hdim2_max:
                            x_val_o = x_val - (hdim2_max + 1)
                        else:
                            x_val_o = x_val

                        # fix to
                        # overwrite IF:
                        # 1) feature of interest
                        # 2) changing to/from feature of interest or adjacent segmented feature

                        # We don't want to overwrite other features that may be in the
                        # buddy box if not contacting the intersected seg field

                        if np.any(
                            segmentation_mask_3[z_val_o, y_val_o, x_val_o] == buddies
                        ) and np.any(
                            segmentation_mask_4.data[z_seg, y_seg, x_seg] == buddies
                        ):
                            # only do updating procedure if old and new values both in buddy set
                            # and values are different
                            if (
                                segmentation_mask_3[z_val_o, y_val_o, x_val_o]
                                != segmentation_mask_4.data[z_seg, y_seg, x_seg]
                            ):
                                segmentation_mask_3[
                                    z_val_o, y_val_o, x_val_o
                                ] = segmentation_mask_4.data[z_seg, y_seg, x_seg]
        if not is_3D_seg:
            segmentation_mask_3 = segmentation_mask_3[0]

        segmentation_mask = segmentation_mask_3

    if transposed_data:
        if vertical_coord_axis == 1:
            segmentation_mask = np.transpose(segmentation_mask, axes=(1, 0, 2))
        elif vertical_coord_axis == 2:
            segmentation_mask = np.transpose(segmentation_mask, axes=(1, 2, 0))

    # Finished PBC checks and new PBC updated segmentation now in segmentation_mask.
    # Write resulting mask into cube for output
    wh_below_threshold = segmentation_mask == -1
    wh_unsegmented = segmentation_mask == 0
    segmentation_mask[wh_unsegmented] = segment_number_unassigned
    segmentation_mask[wh_below_threshold] = segment_number_below_threshold
    segmentation_out.data = segmentation_mask

    # count number of grid cells associated to each tracked cell and write that into DataFrame:
    values, count = np.unique(segmentation_mask, return_counts=True)
    counts = dict(zip(values, count))
    ncells = np.zeros(len(features_out))
    for i, (index, row) in enumerate(features_out.iterrows()):
        if row["feature"] in counts.keys():
            # assign a value for ncells for the respective feature in data frame
            features_out.loc[features_out.feature == row["feature"], "ncells"] = counts[
                row["feature"]
            ]

    return segmentation_out, features_out


def check_add_unseeded_across_bdrys(
    dim_to_run: str,
    segmentation_mask: np.array,
    unseeded_labels: np.array,
    border_min: int,
    border_max: int,
    markers_arr: np.array,
    inplace: bool = True,
):
    """Add new markers to unseeded but eligible regions when they are bordering
    an appropriate boundary.

    Parameters
    ----------
    dim_to_run:  {'hdim_1', 'hdim_2'}
        what dimension to run
    segmentation_mask: np.array
        the incomming segmentation mask
    unseeded_labels: np.array
        The list of labels that are unseeded
    border_min: int
        minimum real point in the dimension we are running on
    border_max: int
        maximum real point in the dimension we are running on (inclusive)
    markers_arr: np.array
        The array of markers to re-run segmentation with
    inplace: bool
        whether or not to modify markers_arr in place

    Returns
    -------
    markers_arr with new markers added

    """

    # if we are okay modifying the marker array inplace, do that
    if inplace:
        markers_out = markers_arr
    else:
        # If we can't modify the marker array inplace, make a deep copy.
        markers_out = copy.deepcopy(markers_arr)

    # identify border points and the loop points depending on what we want to run
    if dim_to_run == "hdim_1":
        border_axnum = 1
    elif dim_to_run == "hdim_2":
        border_axnum = 2
    # loop through vertical levels
    for border_ind, border_opposite in [
        (border_min, border_max),
        (border_max, border_min),
    ]:
        label_border_pts = np.take(unseeded_labels, border_ind, axis=border_axnum)
        seg_opp_pts = np.take(segmentation_mask, border_opposite, axis=border_axnum)
        if dim_to_run == "hdim_1":
            cond_to_check = np.logical_and(label_border_pts != 0, seg_opp_pts > 0)
            markers_out[:, border_ind, :][cond_to_check] = seg_opp_pts[cond_to_check]

        elif dim_to_run == "hdim_2":
            cond_to_check = np.logical_and(label_border_pts != 0, seg_opp_pts > 0)
            markers_out[:, :, border_ind][cond_to_check] = seg_opp_pts[cond_to_check]
    return markers_out


def segmentation(
    features,
    field,
    dxy,
    threshold=3e-3,
    target="maximum",
    level=None,
    method="watershed",
    max_distance=None,
    vertical_coord=None,
    PBC_flag="none",
    seed_3D_flag="column",
    seed_3D_size=5,
    segment_number_below_threshold=0,
    segment_number_unassigned=0,
):
    """Use watershedding to determine region above a threshold
        value around initial seeding position for all time steps of
        the input data. Works both in 2D (based on single seeding
        point) and 3D and returns a mask with zeros everywhere around
        the identified regions and the feature id inside the regions.

        Calls segmentation_timestep at each individal timestep of the
        input data.

        Parameters
        ----------
        features : pandas.DataFrame
            Output from trackpy/maketrack.

        field : iris.cube.Cube
            Containing the field to perform the watershedding on.

        dxy : float
            Grid spacing of the input data.

        Output:
        segmentation_out: iris.cube.Cube
                       Cloud mask, 0 outside and integer numbers according to track inside the cloud
    =======
        threshold : float, optional
            Threshold for the watershedding field to be used for the mask.
            Default is 3e-3.

        target : {'maximum', 'minimum'}, optional
            Flag to determine if tracking is targetting minima or maxima in
            the data. Default is 'maximum'.

        level : slice of iris.cube.Cube, optional
            Levels at which to seed the cells for the watershedding
            algorithm. Default is None.

        method : {'watershed'}, optional
            Flag determining the algorithm to use (currently watershedding
            implemented). 'random_walk' could be uncommented.

        max_distance : float, optional
            Maximum distance from a marker allowed to be classified as
            belonging to that cell. Default is None.

        vertical_coord : {'auto', 'z', 'model_level_number', 'altitude',
                          'geopotential_height'}, optional
            Name of the vertical coordinate for use in 3D segmentation case

        PBC_flag : {'none', 'hdim_1', 'hdim_2', 'both'}
            Sets whether to use periodic boundaries, and if so in which directions.
            'none' means that we do not have periodic boundaries
            'hdim_1' means that we are periodic along hdim1
            'hdim_2' means that we are periodic along hdim2
            'both' means that we are periodic along both horizontal dimensions

        seed_3D_flag: str('column', 'box')
            Seed 3D field at feature positions with either the full column (default)
             or a box of user-set size

        seed_3D_size: int or tuple (dimensions equal to dimensions of `field`)
            This sets the size of the seed box when `seed_3D_flag` is 'box'. If it's an
            integer, the seed box is identical in all dimensions. If it's a tuple, it specifies the
            seed area for each dimension separately. Note: we recommend the use
            of odd numbers for this. If you give an even number, your seed box will be
            biased and not centered around the feature.
        segment_number_below_threshold: int
            the marker to use to indicate a segmentation point is below the threshold.
        segment_number_unassigned: int
            the marker to use to indicate a segmentation point is above the threshold but unsegmented.


        Returns
        -------
        segmentation_out : iris.cube.Cube
            Mask, 0 outside and integer numbers according to track
            inside the area/volume of the feature.

        features_out : pandas.DataFrame
            Feature dataframe including the number of cells (2D or 3D) in
            the segmented area/volume of the feature at the timestep.

        Raises
        ------
        ValueError
            If field_in.ndim is neither 3 nor 4 and 'time' is not included
            in coords.
    """
    import pandas as pd
    from iris.cube import CubeList

    logging.info("Start watershedding 3D")

    # check input for right dimensions:
    if not (field.ndim == 3 or field.ndim == 4):
        raise ValueError(
            "input to segmentation step must be 3D or 4D including a time dimension"
        )
    if "time" not in [coord.name() for coord in field.coords()]:
        raise ValueError(
            "input to segmentation step must include a dimension named 'time'"
        )

    # CubeList and list to store individual segmentation masks and feature DataFrames with information about segmentation
    segmentation_out_list = CubeList()
    features_out_list = []

    # loop over individual input timesteps for segmentation:
    # OR do segmentation on single timestep
    field_time = field.slices_over("time")

    for i, field_i in enumerate(field_time):
        time_i = field_i.coord("time").units.num2date(field_i.coord("time").points[0])
        features_i = features.loc[features["time"] == np.datetime64(time_i)]
        segmentation_out_i, features_out_i = segmentation_timestep(
            field_i,
            features_i,
            dxy,
            threshold=threshold,
            target=target,
            level=level,
            method=method,
            max_distance=max_distance,
            vertical_coord=vertical_coord,
            PBC_flag=PBC_flag,
            seed_3D_flag=seed_3D_flag,
            seed_3D_size=seed_3D_size,
            segment_number_unassigned=segment_number_unassigned,
            segment_number_below_threshold=segment_number_below_threshold,
        )
        segmentation_out_list.append(segmentation_out_i)
        features_out_list.append(features_out_i)
        logging.debug(
            "Finished segmentation for " + time_i.strftime("%Y-%m-%d_%H:%M:%S")
        )

    # Merge output from individual timesteps:
    segmentation_out = segmentation_out_list.merge_cube()
    features_out = pd.concat(features_out_list)

    logging.debug("Finished segmentation")
    return segmentation_out, features_out


def watershedding_3D(track, field_in, **kwargs):
    """Wrapper for the segmentation()-function."""
    kwargs.pop("method", None)
    return segmentation_3D(track, field_in, method="watershed", **kwargs)


def watershedding_2D(track, field_in, **kwargs):
    """Wrapper for the segmentation()-function."""
    kwargs.pop("method", None)
    return segmentation_2D(track, field_in, method="watershed", **kwargs)<|MERGE_RESOLUTION|>--- conflicted
+++ resolved
@@ -29,19 +29,9 @@
    diverse datasets. Geoscientific Model Development,
    12(11), 4551-4570.
 """
-import copy
+
 import logging
-<<<<<<< HEAD
-import numpy as np
-=======
-import numpy as np
-
-import skimage
-import numpy as np
-
-from . import utils as tb_utils
-from .utils import periodic_boundaries as pbc_utils
->>>>>>> 7f018f2e
+import as np
 from .utils import internal as internal_utils
 
 
