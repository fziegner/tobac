"""Provide segmentation techniques.

Segmentation techniques are used to associate areas or volumes to each
identified feature. The segmentation is implemented using watershedding
techniques from the field of image processing with a fixed threshold
value. This value has to be set specifically for every type of input
data and application. The segmentation can be performed for both
two-dimensional and three-dimensional data. At each timestep, a marker
is set at the position (weighted mean center) of each feature identified
in the detection step in an array otherwise filled with zeros. In case
of the three-dimentional watershedding, all cells in the column above
the weighted mean center position of the identified features fulfilling
the threshold condition are set to the respective marker. The algorithm
then fills the area (2D) or volume (3D) based on the input field
starting from these markers until reaching the threshold. If two or more
features are directly connected, the border runs along the
watershed line between the two regions. This procedure creates a mask 
that has the same form as the input data, with the corresponding integer 
number at all grid points that belong to a feature, else with zero. This 
mask can be conveniently and efficiently used to select the volume of each
feature at a specific time step for further analysis or visialization. 

References
----------
.. Heikenfeld, M., Marinescu, P. J., Christensen, M.,
   Watson-Parris, D., Senf, F., van den Heever, S. C.
   & Stier, P. (2019). tobac 1.2: towards a flexible 
   framework for tracking and analysis of clouds in 
   diverse datasets. Geoscientific Model Development,
   12(11), 4551-4570.
"""

import logging
import numpy as np

import skimage
import numpy as np

from . import utils as tb_utils
from .utils import internal as internal_utils


def add_markers(features, marker_arr, seed_3D_flag, seed_3D_size=5, level=None):
    """Adds markers for watershedding using the `features` dataframe
    to the marker_arr.

    Parameters
    ----------
    features: pandas.DataFrame
        Features for one point in time to add as markers.
    marker_arr: 2D or 3D array-like
        Array to add the markers to. Assumes a (z, h1, h2) or (h1, h2) configuration.
    seed_3D_flag: str('column', 'box')
        Seed 3D field at feature positions with either the full column
         or a box of user-set size
    seed_3D_size: int or tuple (dimensions equal to dimensions of `field`)
        This sets the size of the seed box when `seed_3D_flag` is 'box'. If it's an
        integer, the seed box is identical in all dimensions. If it's a tuple, it specifies the
        seed area for each dimension separately.
        Note: we recommend the use of odd numbers for this. If you give
        an even number, your seed box will be biased and not centered
        around the feature.
        Note: if two seed boxes overlap, the feature that is seeded will be the
        closer feature.
    level: slice or None
        If `seed_3D_flag` is 'column', the levels at which to seed the
        cells for the watershedding algorithm. If None, seeds all levels.

    Returns
    -------
    2D or 3D array like (same type as `marker_arr`)
        The marker array
    """
    if seed_3D_flag not in ["column", "box"]:
        raise ValueError('seed_3D_flag must be either "column" or "box"')

    # What marker number is the background? Assumed 0.
    bg_marker = 0

    if level is None:
        level = slice(None)

    if len(marker_arr.shape) == 3:
        is_3D = True
        z_len = marker_arr.shape[0]

    else:
        is_3D = False
        z_len = 0
        # transpose to 3D array to make things easier.
        marker_arr = marker_arr[np.newaxis, :, :]

    if seed_3D_flag == "column":
        for index, row in features.iterrows():
            marker_arr[level, int(row["hdim_1"]), int(row["hdim_2"])] = row["feature"]

    elif seed_3D_flag == "box":
        # Get the size of the seed box from the input parameter
        try:
            if is_3D:
                seed_z = seed_3D_size[0]
                start_num = 1
            else:
                start_num = 0
            seed_h1 = seed_3D_size[start_num]
            seed_h2 = seed_3D_size[start_num + 1]
        except TypeError:
            # Not iterable, assume int.
            seed_z = seed_3D_size
            seed_h1 = seed_3D_size
            seed_h2 = seed_3D_size

        for index, row in features.iterrows():
            if is_3D:
                # If we have a 3D input and we need to do box seeding
                # we need to have 3D features.
                try:
                    row["vdim"]
                except KeyError:
                    raise ValueError(
                        "For Box seeding on 3D segmentation,"
                        " you must have a 3D input source."
                    )

            # this is simple- just go in the seed_z/2 points around the
            # vdim of the feature, up to the limits of the array.
            if is_3D:
                z_seed_start = int(np.max([0, np.ceil(row["vdim"] - seed_z / 2)]))
                z_seed_end = int(np.min([z_len, np.ceil(row["vdim"] + seed_z / 2)]))

            hdim_1_min = int(np.ceil(row["hdim_1"] - seed_h1 / 2))
            hdim_1_max = int(np.ceil(row["hdim_1"] + seed_h1 / 2))
            hdim_2_min = int(np.ceil(row["hdim_2"] - seed_h2 / 2))
            hdim_2_max = int(np.ceil(row["hdim_2"] + seed_h2 / 2))
            seed_box = [hdim_1_min, hdim_1_max, hdim_2_min, hdim_2_max]
            # Need to see if there are any other points seeded
            # in this seed box first.
            curr_box_markers = marker_arr[
                z_seed_start:z_seed_end,
                seed_box[0] : seed_box[1],
                seed_box[2] : seed_box[3],
            ]
            all_feats_in_box = np.unique(curr_box_markers)
            if np.any(curr_box_markers != bg_marker):
                # If we have non-background points already seeded,
                # we need to find the best way to seed them.
                # Currently seeding with the closest point.
                # Loop through all points in the box
                with np.nditer(curr_box_markers, flags=["multi_index"]) as it:
                    for curr_box_pt in it:
                        # Get its global index so that we can calculate
                        # distance and set the array.
                        local_index = it.multi_index
                        global_index = (
                            local_index[0] + z_seed_start,
                            local_index[1] + seed_box[0],
                            local_index[2] + seed_box[2],
                        )
                        # If it's a background marker, we can just set it
                        # with the feature we're working on.
                        if curr_box_pt == bg_marker:
                            marker_arr[global_index] = row["feature"]
                            continue
                        # it has another feature in it. Calculate the distance
                        # from its current set feature and the new feature.
                        if is_3D:
                            curr_coord = (row["vdim"], row["hdim_1"], row["hdim_2"])
                        else:
                            curr_coord = (0, row["hdim_1"], row["hdim_2"])

                        dist_from_curr_pt = internal_utils.calc_distance_coords(
                            np.array(global_index),
                            np.array(curr_coord),
                        )

                        # This is technically an O(N^2) operation, but
                        # hopefully performance isn't too bad as this should
                        # be rare.
                        orig_row = features[features["feature"] == curr_box_pt].iloc[0]
                        if is_3D:
                            orig_coord = (
                                orig_row["vdim"],
                                orig_row["hdim_1"],
                                orig_row["hdim_2"],
                            )
                        else:
                            orig_coord = (0, orig_row["hdim_1"], orig_row["hdim_2"])
                        dist_from_orig_pt = internal_utils.calc_distance_coords(
                            np.array(global_index),
                            np.array(orig_coord),
                        )
                        # The current point center is further away
                        # than the original point center, so do nothing
                        if dist_from_curr_pt > dist_from_orig_pt:
                            continue
                        else:
                            # the current point center is closer.
                            marker_arr[global_index] = row["feature"]
            # completely unseeded region so far.
            else:
                marker_arr[
                    z_seed_start:z_seed_end,
                    seed_box[0] : seed_box[1],
                    seed_box[2] : seed_box[3],
                ] = row["feature"]

    # If we aren't 3D, transpose back.
    if not is_3D:
        marker_arr = marker_arr[0, :, :]

    return marker_arr


def segmentation_3D(
    features,
    field,
    dxy,
    threshold=3e-3,
    target="maximum",
    level=None,
    method="watershed",
    max_distance=None,
    seed_3D_flag="column",
):
    """Wrapper for the segmentation()-function."""

    return segmentation(
        features,
        field,
        dxy,
        threshold=threshold,
        target=target,
        level=level,
        method=method,
        max_distance=max_distance,
        seed_3D_flag=seed_3D_flag,
    )


def segmentation_2D(
    features,
    field,
    dxy,
    threshold=3e-3,
    target="maximum",
    level=None,
    method="watershed",
    max_distance=None,
    seed_3D_flag="column",
):
    """Wrapper for the segmentation()-function."""
    return segmentation(
        features,
        field,
        dxy,
        threshold=threshold,
        target=target,
        level=level,
        method=method,
        max_distance=max_distance,
        seed_3D_flag=seed_3D_flag,
    )


def segmentation_timestep(
    field_in,
    features_in,
    dxy,
    threshold=3e-3,
    target="maximum",
    level=None,
    method="watershed",
    max_distance=None,
    vertical_coord="auto",
    seed_3D_flag="column",
    seed_3D_size=5,
):
    """Perform watershedding for an individual time step of the data. Works
    for both 2D and 3D data

    Parameters
    ----------
    field_in : iris.cube.Cube
        Input field to perform the watershedding on (2D or 3D for one
        specific point in time).

    features_in : pandas.DataFrame
        Features for one specific point in time.

    dxy : float
        Grid spacing of the input data in metres

    threshold : float, optional
        Threshold for the watershedding field to be used for the mask.
        Default is 3e-3.

    target : {'maximum', 'minimum'}, optional
        Flag to determine if tracking is targetting minima or maxima in
        the data to determine from which direction to approach the threshold
        value. Default is 'maximum'.

    level : slice of iris.cube.Cube, optional
        Levels at which to seed the cells for the watershedding
        algorithm. Default is None.

    method : {'watershed'}, optional
        Flag determining the algorithm to use (currently watershedding
        implemented). 'random_walk' could be uncommented.

    max_distance : float, optional
        Maximum distance from a marker allowed to be classified as
        belonging to that cell. Default is None.

    vertical_coord : str, optional
        Vertical coordinate in 3D input data. If 'auto', input is checked for
        one of {'z', 'model_level_number', 'altitude','geopotential_height'}
        as a likely coordinate name
    seed_3D_flag: str('column', 'box')
        Seed 3D field at feature positions with either the full column (default)
         or a box of user-set size
    seed_3D_size: int or tuple (dimensions equal to dimensions of `field`)
        This sets the size of the seed box when `seed_3D_flag` is 'box'. If it's an
        integer, the seed box is identical in all dimensions. If it's a tuple, it specifies the
        seed area for each dimension separately. Note: we recommend the use
        of odd numbers for this. If you give an even number, your seed box will be
        biased and not centered around the feature.


    Returns
    -------
    segmentation_out : iris.cube.Cube
        Mask, 0 outside and integer numbers according to track
        inside the ojects.

    features_out : pandas.DataFrame
        Feature dataframe including the number of cells (2D or 3D) in
        the segmented area/volume of the feature at the timestep.

    Raises
    ------
    ValueError
        If target is neither 'maximum' nor 'minimum'.

        If vertical_coord is not in {'auto', 'z', 'model_level_number',
                                     'altitude', geopotential_height'}.

        If there is more than one coordinate name.

        If the spatial dimension is neither 2 nor 3.

        If method is not 'watershed'.

    """

    # The location of watershed within skimage submodules changes with v0.19, but I've kept both for backward compatibility for now
    try:
        from skimage.segmentation import watershed
    except ImportError:
        from skimage.morphology import watershed
    # from skimage.segmentation import random_walker
    from scipy.ndimage import distance_transform_edt
    from copy import deepcopy
<<<<<<< HEAD
=======

    # How many dimensions are we using?
    if field_in.ndim == 2:
        hdim_1_axis = 0
        hdim_2_axis = 1
    elif field_in.ndim == 3:
        vertical_axis = internal_utils.find_vertical_axis_from_coord(
            field_in, vertical_coord=vertical_coord
        )
        ndim_vertical = field_in.coord_dims(vertical_axis)
        if len(ndim_vertical) > 1:
            raise ValueError("please specify 1 dimensional vertical coordinate")
        vertical_coord_axis = ndim_vertical[0]
        # Once we know the vertical coordinate, we can resolve the
        # horizontal coordinates
        # To make things easier, we will transpose the axes
        # so that they are consistent.

        hdim_1_axis, hdim_2_axis = internal_utils.find_hdim_axes_3D(
            field_in, vertical_axis=vertical_coord_axis
        )
    else:
        raise ValueError(
            "Segmentation routine only possible with 2 or 3 spatial dimensions"
        )
>>>>>>> ce390a36

    # copy feature dataframe for output
    features_out = deepcopy(features_in)
    # Create cube of the same dimensions and coordinates as input data to store mask:
    segmentation_out = 1 * field_in
    segmentation_out.rename("segmentation_mask")
    segmentation_out.units = 1

    # Get raw array from input data:
    data = field_in.core_data()
    is_3D_seg = len(data.shape) == 3
    # To make things easier, we will transpose the axes
    # so that they are consistent: z, hdim_1, hdim_2
    # We only need to do this for 3D.
    transposed_data = False
    if is_3D_seg:
        if vertical_coord_axis == 1:
            data = np.transpose(data, axes=(1, 0, 2))
            transposed_data = True
        elif vertical_coord_axis == 2:
            data = np.transpose(data, axes=(2, 0, 1))
            transposed_data = True

    # Set level at which to create "Seed" for each feature in the case of 3D watershedding:
    # If none, use all levels (later reduced to the ones fulfilling the theshold conditions)
    if level == None:
        level = slice(None)

    # transform max_distance in metres to distance in pixels:
    if max_distance is not None:
        max_distance_pixel = np.ceil(max_distance / dxy)

    # mask data outside region above/below threshold and invert data if tracking maxima:
    if target == "maximum":
        unmasked = data > threshold
        data_segmentation = -1 * data
    elif target == "minimum":
        unmasked = data < threshold
        data_segmentation = data
    else:
        raise ValueError("unknown type of target")

    # set markers at the positions of the features:
    markers = np.zeros(unmasked.shape).astype(np.int32)
    markers = add_markers(features_in, markers, seed_3D_flag, seed_3D_size, level)
    # set markers in cells not fulfilling threshold condition to zero:
    markers[~unmasked] = 0
    # marker_vals = np.unique(markers)

    # Turn into np arrays (not necessary for markers) as dask arrays don't yet seem to work for watershedding algorithm
    data_segmentation = np.array(data_segmentation)
    unmasked = np.array(unmasked)

    # perform segmentation:
    if method == "watershed":
        segmentation_mask = watershed(
            np.array(data_segmentation), markers.astype(np.int32), mask=unmasked
        )
    else:
        raise ValueError("unknown method, must be watershed")

    # remove everything from the individual masks that is more than max_distance_pixel away from the markers
    if max_distance is not None:
        D = distance_transform_edt((markers == 0).astype(int))
        segmentation_mask[
            np.bitwise_and(segmentation_mask > 0, D > max_distance_pixel)
        ] = 0

    # mask all segmentation_mask points below threshold as -1
    # to differentiate from those unmasked points NOT filled by watershedding
    # TODO: allow user to specify
    segmentation_mask[~unmasked] = -1

    if transposed_data:
        if vertical_coord_axis == 1:
            segmentation_mask = np.transpose(segmentation_mask, axes=(1, 0, 2))
        elif vertical_coord_axis == 2:
            segmentation_mask = np.transpose(segmentation_mask, axes=(1, 2, 0))

    # Write resulting mask into cube for output
    segmentation_out.data = segmentation_mask

    # count number of grid cells asoociated to each tracked cell and write that into DataFrame:
    values, count = np.unique(segmentation_mask, return_counts=True)
    counts = dict(zip(values, count))
    ncells = np.zeros(len(features_out))
    for i, (index, row) in enumerate(features_out.iterrows()):
        if row["feature"] in counts.keys():
            ncells = counts[row["feature"]]
    features_out["ncells"] = ncells

    return segmentation_out, features_out


def segmentation(
    features,
    field,
    dxy,
    threshold=3e-3,
    target="maximum",
    level=None,
    method="watershed",
    max_distance=None,
    vertical_coord="auto",
    seed_3D_flag="column",
    seed_3D_size=5,
):
    """Use watershedding to determine region above a threshold
    value around initial seeding position for all time steps of
    the input data. Works both in 2D (based on single seeding
    point) and 3D and returns a mask with zeros everywhere around
    the identified regions and the feature id inside the regions.

    Calls segmentation_timestep at each individal timestep of the
    input data.

    Parameters
    ----------
    features : pandas.DataFrame
        Output from trackpy/maketrack.

    field : iris.cube.Cube
        Containing the field to perform the watershedding on.

    dxy : float
        Grid spacing of the input data.

    threshold : float, optional
        Threshold for the watershedding field to be used for the mask.
        Default is 3e-3.

    target : {'maximum', 'minimum'}, optional
        Flag to determine if tracking is targetting minima or maxima in
        the data. Default is 'maximum'.

    level : slice of iris.cube.Cube, optional
        Levels at which to seed the cells for the watershedding
        algorithm. Default is None.

    method : {'watershed'}, optional
        Flag determining the algorithm to use (currently watershedding
        implemented). 'random_walk' could be uncommented.

    max_distance : float, optional
        Maximum distance from a marker allowed to be classified as
        belonging to that cell. Default is None.

    vertical_coord : {'auto', 'z', 'model_level_number', 'altitude',
                      'geopotential_height'}, optional
        Name of the vertical coordinate for use in 3D segmentation case

    seed_3D_flag: str('column', 'box')
        Seed 3D field at feature positions with either the full column (default)
         or a box of user-set size

    seed_3D_size: int or tuple (dimensions equal to dimensions of `field`)
        This sets the size of the seed box when `seed_3D_flag` is 'box'. If it's an
        integer, the seed box is identical in all dimensions. If it's a tuple, it specifies the
        seed area for each dimension separately. Note: we recommend the use
        of odd numbers for this. If you give an even number, your seed box will be
        biased and not centered around the feature.


    Returns
    -------
    segmentation_out : iris.cube.Cube
        Mask, 0 outside and integer numbers according to track
        inside the area/volume of the feature.

    features_out : pandas.DataFrame
        Feature dataframe including the number of cells (2D or 3D) in
        the segmented area/volume of the feature at the timestep.

    Raises
    ------
    ValueError
        If field_in.ndim is neither 3 nor 4 and 'time' is not included
        in coords.
    """
    import pandas as pd
    from iris.cube import CubeList

    logging.info("Start watershedding 3D")

    # check input for right dimensions:
    if not (field.ndim == 3 or field.ndim == 4):
        raise ValueError(
            "input to segmentation step must be 3D or 4D including a time dimension"
        )
    if "time" not in [coord.name() for coord in field.coords()]:
        raise ValueError(
            "input to segmentation step must include a dimension named 'time'"
        )

    # CubeList and list to store individual segmentation masks and feature DataFrames with information about segmentation
    segmentation_out_list = CubeList()
    features_out_list = []

    # loop over individual input timesteps for segmentation:
    # OR do segmentation on single timestep
    field_time = field.slices_over("time")

    for i, field_i in enumerate(field_time):
        time_i = field_i.coord("time").units.num2date(field_i.coord("time").points[0])
        features_i = features.loc[features["time"] == np.datetime64(time_i)]
        segmentation_out_i, features_out_i = segmentation_timestep(
            field_i,
            features_i,
            dxy,
            threshold=threshold,
            target=target,
            level=level,
            method=method,
            max_distance=max_distance,
            vertical_coord=vertical_coord,
            seed_3D_flag=seed_3D_flag,
            seed_3D_size=seed_3D_size,
        )
        segmentation_out_list.append(segmentation_out_i)
        features_out_list.append(features_out_i)
        logging.debug(
            "Finished segmentation for " + time_i.strftime("%Y-%m-%d_%H:%M:%S")
        )

    # Merge output from individual timesteps:
    segmentation_out = segmentation_out_list.merge_cube()
    features_out = pd.concat(features_out_list)

    logging.debug("Finished segmentation")
    return segmentation_out, features_out


def watershedding_3D(track, field_in, **kwargs):
    """Wrapper for the segmentation()-function."""
    kwargs.pop("method", None)
    return segmentation_3D(track, field_in, method="watershed", **kwargs)


def watershedding_2D(track, field_in, **kwargs):
    """Wrapper for the segmentation()-function."""
    kwargs.pop("method", None)
    return segmentation_2D(track, field_in, method="watershed", **kwargs)<|MERGE_RESOLUTION|>--- conflicted
+++ resolved
@@ -360,8 +360,6 @@
     # from skimage.segmentation import random_walker
     from scipy.ndimage import distance_transform_edt
     from copy import deepcopy
-<<<<<<< HEAD
-=======
 
     # How many dimensions are we using?
     if field_in.ndim == 2:
@@ -387,7 +385,6 @@
         raise ValueError(
             "Segmentation routine only possible with 2 or 3 spatial dimensions"
         )
->>>>>>> ce390a36
 
     # copy feature dataframe for output
     features_out = deepcopy(features_in)
