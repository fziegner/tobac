--- conflicted
+++ resolved
@@ -3,7 +3,6 @@
 
 from numpy import transpose
 from . import utils as tb_utils
-<<<<<<< HEAD
         
 def transfm_pbc_point(in_dim, dim_min, dim_max):
     '''Function to transform a PBC-feature point for contiguity
@@ -70,76 +69,6 @@
     # What marker number is the background? Assumed 0.
     bg_marker = 0
 
-=======
-
-#import gc
-        
-def transfm_pbc_point(in_dim, dim_min, dim_max):
-    '''Function to transform a PBC-feature point for contiguity
-    
-    Parameters
-    ----------
-    in_dim : int
-        Input coordinate to adjust
-    dim_min : int
-        Minimum point for the dimension
-    dim_max : int
-        Maximum point for the dimension (inclusive)
-    
-    Returns
-    -------
-    int
-        The transformed point
-    
-    '''
-    if in_dim < ((dim_min+dim_max)/2):
-        return in_dim+dim_max+1
-    else:
-        return in_dim
-
-def add_markers(features, marker_arr, seed_3D_flag, seed_3D_size = 5, level = None, PBC_flag = 'none'):
-    '''Adds markers for watershedding using the `features` dataframe
-    to the marker_arr. 
-
-    Parameters
-    ----------
-    features: pandas.DataFrame
-        Features for one point in time to add as markers.
-    marker_arr: 2D or 3D array-like
-        Array to add the markers to. Assumes a (z, y, x) configuration.
-    seed_3D_flag: str('column', 'box')
-        Seed 3D field at feature positions with either the full column 
-         or a box of user-set size
-    seed_3D_size: int or tuple (dimensions equal to dimensions of `field`)
-        This sets the size of the seed box when `seed_3D_flag` is 'box'. If it's an 
-        integer, the seed box is identical in all dimensions. If it's a tuple, it specifies the 
-        seed area for each dimension separately. 
-        Note: we recommend the use of odd numbers for this. If you give 
-        an even number, your seed box will be biased and not centered 
-        around the feature. 
-        Note: if two seed boxes overlap, the feature that is seeded will be the
-        closer feature.
-    level: slice or None
-        If `seed_3D_flag` is 'column', the levels at which to seed the 
-        cells for the watershedding algorithm. If None, seeds all levels.
-    PBC_flag : {'none', 'hdim_1', 'hdim_2', 'both'}
-        Sets whether to use periodic boundaries, and if so in which directions.
-        'none' means that we do not have periodic boundaries
-        'hdim_1' means that we are periodic along hdim1
-        'hdim_2' means that we are periodic along hdim2
-        'both' means that we are periodic along both horizontal dimensions
-    
-    Returns
-    -------
-    2D or 3D array like (same type as `marker_arr`)
-        The marker array
-    '''
-    import numpy as np
-
-    # What marker number is the background? Assumed 0.
-    bg_marker = 0
-
->>>>>>> e5fbd310
     if level is None:
         level=slice(None)
 
@@ -491,17 +420,10 @@
         
         markers_2 = np.zeros(data_segmentation.shape).astype(np.int32)
         
-<<<<<<< HEAD
-        #new, shorter PBC marker seeding approach
-        #loop thru LB points
-        #then check if fillable region (labels_unseeded > 0)
-        #then check if point on other side of boundary is > 0 in segmentation_mask
-=======
         # PBC marker seeding approach
         # loop thru LB points, then check if fillable region (labels_unseeded > 0) and seed
         # then check if point on other side of boundary is > 0 in segmentation_mask and 
         # adjust where needed
->>>>>>> e5fbd310
         '''
         "First pass" at seeding features across the boundaries. This first pass will bring in
         eligible (meaning values that are higher than threshold) but not previously watershedded 
@@ -516,7 +438,6 @@
             for vdim_ind in range(0,segmentation_mask.shape[0]):
                 for hdim1_ind in [hdim1_min,hdim1_max]:
                     for hdim2_ind in range(hdim2_min,hdim2_max):
-<<<<<<< HEAD
                 
                 
                         if(labels_unseeded[vdim_ind,hdim1_ind,hdim2_ind] == 0):
@@ -537,35 +458,10 @@
             for vdim_ind in range(0,segmentation_mask.shape[0]):
                 for hdim1_ind in range(hdim1_min,hdim1_max):
                     for hdim2_ind in [hdim2_min,hdim2_max]:
-=======
-                
->>>>>>> e5fbd310
                 
                         if(labels_unseeded[vdim_ind,hdim1_ind,hdim2_ind] == 0):
                             continue
                         else:
-<<<<<<< HEAD
-=======
-                            if hdim1_ind == 0:
-                                if (segmentation_mask[vdim_ind,hdim1_max,hdim2_ind]<=0):
-                                    continue
-                                else:
-                                    markers_2[vdim_ind,hdim1_ind,hdim2_ind] = segmentation_mask[vdim_ind,hdim1_max,hdim2_ind]
-                            elif hdim1_ind == hdim1_max:
-                                if (segmentation_mask[vdim_ind,hdim1_min,hdim2_ind]<=0):
-                                    continue
-                                else:
-                                    markers_2[vdim_ind,hdim1_ind,hdim2_ind] = segmentation_mask[vdim_ind,hdim1_min,hdim2_ind]
-        if PBC_flag == 'hdim_2' or PBC_flag == 'both':
-            # TODO: This seems quite slow, is there scope for further speedup?
-            for vdim_ind in range(0,segmentation_mask.shape[0]):
-                for hdim1_ind in range(hdim1_min,hdim1_max):
-                    for hdim2_ind in [hdim2_min,hdim2_max]:
-                
-                        if(labels_unseeded[vdim_ind,hdim1_ind,hdim2_ind] == 0):
-                            continue
-                        else:
->>>>>>> e5fbd310
                             if hdim2_ind == hdim2_min:
                                 if (segmentation_mask[vdim_ind,hdim1_ind,hdim2_max]<=0):
                                     continue
@@ -612,28 +508,18 @@
                     
         # Secondary seeding complete, now blending periodic boundaries
         # keep segmentation mask fields for now so we can save these all later
-<<<<<<< HEAD
-        # for demos of changes
-=======
         # for demos of changes, otherwise, could add deletion for memory efficiency, e.g.
         
         #del segmentation_mask
         #del segmentation_mask_2
         #gc.collect()
->>>>>>> e5fbd310
                 
         #update mask coord regions
 
         '''
-<<<<<<< HEAD
-        Now, start the second round of watershedding- the "buddy box" approach
-        buddies contains features of interest and any neighbors that across the boundary or in 
-        physical contact with that label
-=======
         Now, start the second round of watershedding- the "buddy box" approach.
         'buddies' array contains features of interest and any neighbors that are across the boundary or 
         otherwise have lateral and/or diagonal physical contact with that label
->>>>>>> e5fbd310
         '''
         # TODO: this can cause a crash if there are no segmentation regions        
         reg_props_dict = tb_utils.get_label_props_in_dict(segmentation_mask_3)
@@ -788,11 +674,7 @@
                     buddy_x2 = np.append(buddy_x2,x2)
                     
             # Buddy Box!
-<<<<<<< HEAD
-            # Indentify mins and maxes of buddy box continuous points range
-=======
             # Indentify mins and maxes of Buddy Box continuous points range
->>>>>>> e5fbd310
             # so that box of correct size can be constructred
             bbox_zstart = int(np.min(buddy_z2))
             bbox_ystart = int(np.min(buddy_y2))
@@ -867,15 +749,6 @@
             buddies_out.rename('buddies_mask')
             buddies_out.units=1
 
-<<<<<<< HEAD
-            #Create dask array from input data:
-            #data=rgn_cube.core_data()
-            buddy_data = buddy_rgn
-
-            #All of the below is, I think, the same overarching segmentation procedure as in the original
-            #segmentation approach until the line which states
-            # "#transform seg_mask_4 data back to original mask after PBC first-pass ("segmentation_mask_3")"
-=======
             # Create dask array from input data:
             #data=rgn_cube.core_data()
             buddy_data = buddy_rgn
@@ -883,7 +756,6 @@
             # All of the below is the same overarching segmentation procedure as in the original
             # segmentation approach until the line which states
             # "#transform segmentation_mask_4 data back to original mask after PBC first-pass ("segmentation_mask_3")"
->>>>>>> e5fbd310
             # It's just performed on the buddy box and its data rather than our full domain
 
             #Set level at which to create "Seed" for each feature in the case of 3D watershedding:
@@ -941,11 +813,7 @@
             segmentation_mask_4[~unmasked_buddies] = -1
             
             
-<<<<<<< HEAD
-            #transform seg_mask_4 data back to original mask after PBC first-pass ("segmentation_mask_3")
-=======
             #transform segmentation_mask_4 data back to mask created after PBC first-pass ("segmentation_mask_3")
->>>>>>> e5fbd310
             #print(np.unique(test_mask3.data))
         
             #loop through buddy box inds and analogous seg mask inds
