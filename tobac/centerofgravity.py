import logging


def calculate_cog(tracks, mass, mask):
<<<<<<< HEAD
    """caluclate centre of gravity and mass forech individual tracked cell in the simulation
    Input:
    tracks:     pandas.DataFrame
                DataFrame containing trajectories of cell centres
    mass:       iris.cube.Cube
                cube of quantity (need coordinates 'time', 'geopotential_height','projection_x_coordinate' and 'projection_y_coordinate')
    mask:       iris.cube.Cube
=======
    """Caluclate centre of gravity and mass for each individual tracked cell in the simulation

    Parameters
    ----------
    tracks : pandas.DataFrame
                DataFrame containing trajectories of cell centres
    mass : iris.cube.Cube
                cube of quantity (need coordinates 'time', 'geopotential_height','projection_x_coordinate' and 'projection_y_coordinate')
    mask : iris.cube.Cube
>>>>>>> 1d715c9e
                cube containing mask (int > where belonging to cloud volume, 0 everywhere else )
    Returns
    -------
    pandas.DataFrame
                Dataframe containing t,x,y,z positions of centre of gravity and total cloud mass each tracked cells at each timestep
<<<<<<< HEAD
=======

>>>>>>> 1d715c9e
    """
    from .utils import mask_cube_cell
    from iris import Constraint

    logging.info("start calculating centre of gravity for tracked cells")

    tracks_out = tracks[["time", "frame", "cell", "time_cell"]]

    for i_row, row in tracks_out.iterrows():
        cell = row["cell"]
        constraint_time = Constraint(time=row["time"])
        mass_i = mass.extract(constraint_time)
        mask_i = mask.extract(constraint_time)
        mass_masked_i = mask_cube_cell(mass_i, mask_i, cell)
        x_M, y_M, z_M, mass_M = center_of_gravity(mass_masked_i)
        tracks_out.loc[i_row, "x_M"] = float(x_M)
        tracks_out.loc[i_row, "y_M"] = float(y_M)
        tracks_out.loc[i_row, "z_M"] = float(z_M)
        tracks_out.loc[i_row, "mass"] = float(mass_M)

    logging.info("Finished calculating centre of gravity for tracked cells")

    return tracks_out


def calculate_cog_untracked(mass, mask):
    """caluclate centre of gravity and mass for untracked parts of domain
<<<<<<< HEAD
    Input:
    mass:       iris.cube.Cube
                cube of quantity (need coordinates 'time', 'geopotential_height','projection_x_coordinate' and 'projection_y_coordinate')

    mask:       iris.cube.Cube
=======

    Parameters
    ----------
    mass : iris.cube.Cube
                cube of quantity (need coordinates 'time', 'geopotential_height','projection_x_coordinate' and 'projection_y_coordinate')

    mask : iris.cube.Cube
>>>>>>> 1d715c9e
                cube containing mask (int > where belonging to cloud volume, 0 everywhere else )
    Returns
    -------
    pandas.DataFrame
                Dataframe containing t,x,y,z positions of centre of gravity and total cloud mass for untracked part of dimain
    """
    from pandas import DataFrame
    from .utils import mask_cube_untracked
    from iris import Constraint

    logging.info(
        "start calculating centre of gravity for untracked parts of the domain"
    )
    tracks_out = DataFrame()
    time_coord = mass.coord("time")
    tracks_out["frame"] = range(len(time_coord.points))
    for i_row, row in tracks_out.iterrows():
        time_i = time_coord.units.num2date(time_coord[int(row["frame"])].points[0])
        constraint_time = Constraint(time=time_i)
        mass_i = mass.extract(constraint_time)
        mask_i = mask.extract(constraint_time)
        mass_untracked_i = mask_cube_untracked(mass_i, mask_i)
        x_M, y_M, z_M, mass_M = center_of_gravity(mass_untracked_i)
        tracks_out.loc[i_row, "time"] = time_i
        tracks_out.loc[i_row, "x_M"] = float(x_M)
        tracks_out.loc[i_row, "y_M"] = float(y_M)
        tracks_out.loc[i_row, "z_M"] = float(z_M)
        tracks_out.loc[i_row, "mass"] = float(mass_M)

    logging.info(
        "Finished calculating centre of gravity for untracked parts of the domain"
    )

    return tracks_out


def calculate_cog_domain(mass):
    """caluclate centre of gravity and mass for entire domain
<<<<<<< HEAD
    Input:
    mass:       iris.cube.Cube
=======

    Parameters
    ----------
    mass : iris.cube.Cube
>>>>>>> 1d715c9e
                cube of quantity (need coordinates 'time', 'geopotential_height','projection_x_coordinate' and 'projection_y_coordinate')
    Returns
    -------
    pandas.DataFrame
                Dataframe containing t,x,y,z positions of centre of gravity and total cloud mass
    """
    from pandas import DataFrame
    from iris import Constraint

    logging.info("start calculating centre of gravity for entire domain")

    time_coord = mass.coord("time")

    tracks_out = DataFrame()
    tracks_out["frame"] = range(len(time_coord.points))
    for i_row, row in tracks_out.iterrows():
        time_i = time_coord.units.num2date(time_coord[int(row["frame"])].points[0])
        constraint_time = Constraint(time=time_i)
        mass_i = mass.extract(constraint_time)
        x_M, y_M, z_M, mass_M = center_of_gravity(mass_i)
        tracks_out.loc[i_row, "time"] = time_i
        tracks_out.loc[i_row, "x_M"] = float(x_M)
        tracks_out.loc[i_row, "y_M"] = float(y_M)
        tracks_out.loc[i_row, "z_M"] = float(z_M)
        tracks_out.loc[i_row, "mass"] = float(mass_M)

    logging.info("Finished calculating centre of gravity for entire domain")

    return tracks_out


def center_of_gravity(cube_in):
    """caluclate centre of gravity and sum of quantity
<<<<<<< HEAD
    Input:
    cube_in:       iris.cube.Cube
                   cube (potentially masked) of quantity (need coordinates 'geopotential_height','projection_x_coordinate' and 'projection_y_coordinate')
    Output:
    x:             float
                   x position of centre of gravity
    y:             float
                   y position of centre of gravity
    z:             float
                   z position of centre of gravity
    variable_sum:  float
=======

    Parameters
    ----------
    cube_in : iris.cube.Cube
                   cube (potentially masked) of quantity (need coordinates 'geopotential_height','projection_x_coordinate' and 'projection_y_coordinate')

    Returns
    -------
    float
                   x position of centre of gravity
    float
                   y position of centre of gravity
    float
                   z position of centre of gravity
    float
>>>>>>> 1d715c9e
                   sum of quantity of over unmasked part of the cube

    """
    from iris.analysis import SUM
    import numpy as np

    cube_sum = cube_in.collapsed(["bottom_top", "south_north", "west_east"], SUM)
    z = cube_in.coord("geopotential_height")
    x = cube_in.coord("projection_x_coordinate")
    y = cube_in.coord("projection_y_coordinate")
    dimensions_collapse = ["model_level_number", "x", "y"]
    for coord in cube_in.coords():
        if coord.ndim > 1 and (
            cube_in.coord_dims(dimensions_collapse[0])[0] in cube_in.coord_dims(coord)
            or cube_in.coord_dims(dimensions_collapse[1])[0]
            in cube_in.coord_dims(coord)
            or cube_in.coord_dims(dimensions_collapse[2])[0]
            in cube_in.coord_dims(coord)
        ):
            cube_in.remove_coord(coord.name())
    if cube_sum.data > 0:
        x = (
            (cube_in * x).collapsed(["model_level_number", "x", "y"], SUM) / cube_sum
        ).data
        y = (
            (cube_in * y).collapsed(["model_level_number", "x", "y"], SUM) / cube_sum
        ).data
        z = (
            (cube_in * z.points).collapsed(["model_level_number", "x", "y"], SUM)
            / cube_sum
        ).data
    else:
        x = np.nan
        y = np.nan
        z = np.nan
    variable_sum = cube_sum.data
    return (x, y, z, variable_sum)<|MERGE_RESOLUTION|>--- conflicted
+++ resolved
@@ -2,7 +2,6 @@
 
 
 def calculate_cog(tracks, mass, mask):
-<<<<<<< HEAD
     """caluclate centre of gravity and mass forech individual tracked cell in the simulation
     Input:
     tracks:     pandas.DataFrame
@@ -10,26 +9,11 @@
     mass:       iris.cube.Cube
                 cube of quantity (need coordinates 'time', 'geopotential_height','projection_x_coordinate' and 'projection_y_coordinate')
     mask:       iris.cube.Cube
-=======
-    """Caluclate centre of gravity and mass for each individual tracked cell in the simulation
-
-    Parameters
-    ----------
-    tracks : pandas.DataFrame
-                DataFrame containing trajectories of cell centres
-    mass : iris.cube.Cube
-                cube of quantity (need coordinates 'time', 'geopotential_height','projection_x_coordinate' and 'projection_y_coordinate')
-    mask : iris.cube.Cube
->>>>>>> 1d715c9e
                 cube containing mask (int > where belonging to cloud volume, 0 everywhere else )
     Returns
     -------
     pandas.DataFrame
                 Dataframe containing t,x,y,z positions of centre of gravity and total cloud mass each tracked cells at each timestep
-<<<<<<< HEAD
-=======
-
->>>>>>> 1d715c9e
     """
     from .utils import mask_cube_cell
     from iris import Constraint
@@ -57,21 +41,11 @@
 
 def calculate_cog_untracked(mass, mask):
     """caluclate centre of gravity and mass for untracked parts of domain
-<<<<<<< HEAD
     Input:
     mass:       iris.cube.Cube
                 cube of quantity (need coordinates 'time', 'geopotential_height','projection_x_coordinate' and 'projection_y_coordinate')
 
     mask:       iris.cube.Cube
-=======
-
-    Parameters
-    ----------
-    mass : iris.cube.Cube
-                cube of quantity (need coordinates 'time', 'geopotential_height','projection_x_coordinate' and 'projection_y_coordinate')
-
-    mask : iris.cube.Cube
->>>>>>> 1d715c9e
                 cube containing mask (int > where belonging to cloud volume, 0 everywhere else )
     Returns
     -------
@@ -110,15 +84,8 @@
 
 def calculate_cog_domain(mass):
     """caluclate centre of gravity and mass for entire domain
-<<<<<<< HEAD
     Input:
     mass:       iris.cube.Cube
-=======
-
-    Parameters
-    ----------
-    mass : iris.cube.Cube
->>>>>>> 1d715c9e
                 cube of quantity (need coordinates 'time', 'geopotential_height','projection_x_coordinate' and 'projection_y_coordinate')
     Returns
     -------
@@ -152,7 +119,6 @@
 
 def center_of_gravity(cube_in):
     """caluclate centre of gravity and sum of quantity
-<<<<<<< HEAD
     Input:
     cube_in:       iris.cube.Cube
                    cube (potentially masked) of quantity (need coordinates 'geopotential_height','projection_x_coordinate' and 'projection_y_coordinate')
@@ -164,23 +130,6 @@
     z:             float
                    z position of centre of gravity
     variable_sum:  float
-=======
-
-    Parameters
-    ----------
-    cube_in : iris.cube.Cube
-                   cube (potentially masked) of quantity (need coordinates 'geopotential_height','projection_x_coordinate' and 'projection_y_coordinate')
-
-    Returns
-    -------
-    float
-                   x position of centre of gravity
-    float
-                   y position of centre of gravity
-    float
-                   z position of centre of gravity
-    float
->>>>>>> 1d715c9e
                    sum of quantity of over unmasked part of the cube
 
     """
