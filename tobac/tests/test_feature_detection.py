--- conflicted
+++ resolved
@@ -6,26 +6,16 @@
 
 
 @pytest.mark.parametrize(
-<<<<<<< HEAD
-    "test_threshs, dxy, wavelength_filtering, data_type",
-    [   ([1.5], -1, None, "iris"), 
-        ([1.5], -1, None, "xarray"),
-        ([1.5], 10000, (100 * 1000, 500 * 1000), "iris")],
-)
-def test_feature_detection_multithreshold_timestep(
-    test_threshs, dxy, wavelength_filtering, data_type
-=======
-    "test_threshs, n_min_threshold, dxy, wavelength_filtering",
+    "test_threshs, n_min_threshold, dxy, wavelength_filtering, data_type",
     [
-        ([1.5], 2, -1, None),
-        ([1, 1.5, 2], 2, 10000, (100 * 1000, 500 * 1000)),
-        ([1, 2, 1.5], [3, 1, 2], -1, None),
-        ([1, 1.5, 2], {1.5: 2, 1: 3, 2: 1}, -1, None),
+        ([1.5], 2, -1, None, "iris"),
+        ([1, 1.5, 2], 2, 10000, (100 * 1000, 500 * 1000), "iris"),
+        ([1, 2, 1.5], [3, 1, 2], -1, None, "iris"),
+        ([1, 1.5, 2], {1.5: 2, 1: 3, 2: 1}, -1, None, "iris"),
     ],
 )
 def test_feature_detection_multithreshold_timestep(
     test_threshs, n_min_threshold, dxy, wavelength_filtering
->>>>>>> a0fd1ff1
 ):
     """
     Tests ```tobac.feature_detection.feature_detection_multithreshold_timestep```
