--- conflicted
+++ resolved
@@ -90,13 +90,8 @@
 
 @pytest.mark.parametrize(
     "feature_1_loc, feature_2_loc, dxy, dz, min_distance,"
-<<<<<<< HEAD
-    " add_x_coords, add_y_coords,"
+    "target, add_x_coords, add_y_coords,"
     "add_z_coords, PBC_flag, expect_feature_1, expect_feature_2",
-=======
-    "target, add_x_coords, add_y_coords,"
-    "add_z_coords, expect_feature_1, expect_feature_2",
->>>>>>> 819bba59
     [
         (  # If separation greater than min_distance, keep both features
             (0, 0, 0, 4, 1),
@@ -122,7 +117,6 @@
             False,
             False,
             False,
-            "none",
             True,
             False,
         ),
@@ -175,6 +169,7 @@
             False,
             False,
             False,
+            "none",
             True,
             False,
         ),
@@ -370,11 +365,8 @@
         "dxy": dxy,
         "dz": dz,
         "min_distance": min_distance,
-<<<<<<< HEAD
+        "target": target,
         "PBC_flag": PBC_flag,
-=======
-        "target": target,
->>>>>>> 819bba59
     }
     if target not in ["maximum", "minimum"]:
         with pytest.raises(ValueError):
