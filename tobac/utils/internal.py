--- conflicted
+++ resolved
@@ -415,7 +415,255 @@
     return wrapper
 
 
-<<<<<<< HEAD
+def njit_if_available(func, **kwargs):
+    """Decorator to wrap a function with numba.njit if available.
+    If numba isn't available, it just returns the function.
+
+    Parameters
+    ----------
+    func: function object
+        Function to wrap with njit
+    kwargs:
+        Keyword arguments to pass to numba njit
+    """
+    try:
+        from numba import njit
+
+        return njit(func, kwargs)
+    except ModuleNotFoundError:
+        return func
+
+
+def find_vertical_axis_from_coord(variable_cube, vertical_coord="auto"):
+    """Function to find the vertical coordinate in the iris cube
+
+    Parameters
+    ----------
+    variable_cube: iris.cube
+        Input variable cube, containing a vertical coordinate.
+    vertical_coord: str
+        Vertical coordinate name. If `auto`, this function tries to auto-detect.
+
+    Returns
+    -------
+    str
+        the vertical coordinate name
+
+    Raises
+    ------
+    ValueError
+        Raised if the vertical coordinate isn't found in the cube.
+    """
+
+    list_coord_names = [coord.name() for coord in variable_cube.coords()]
+
+    if vertical_coord == "auto":
+        list_vertical = ["z", "model_level_number", "altitude", "geopotential_height"]
+        # find the intersection
+        all_vertical_axes = list(set(list_coord_names) & set(list_vertical))
+        if len(all_vertical_axes) >= 1:
+            return all_vertical_axes[0]
+        else:
+            raise ValueError(
+                "Cube lacks suitable automatic vertical coordinate (z, model_level_number, altitude, or geopotential_height)"
+            )
+    elif vertical_coord in list_coord_names:
+        return vertical_coord
+    else:
+        raise ValueError("Please specify vertical coordinate found in cube")
+
+
+def find_axis_from_coord(variable_cube, coord_name):
+    """Finds the axis number in an iris cube given a coordinate name.
+
+    Parameters
+    ----------
+    variable_cube: iris.cube
+        Input variable cube
+    coord_name: str
+        coordinate to look for
+
+    Returns
+    -------
+    axis_number: int
+        the number of the axis of the given coordinate, or None if the coordinate
+        is not found in the cube
+    """
+
+    list_coord_names = [coord.name() for coord in variable_cube.coords()]
+    all_matching_axes = list(set(list_coord_names) & set((coord_name,)))
+    if len(all_matching_axes) == 1:
+        return variable_cube.coord_dims(all_matching_axes[0])[0]
+    elif len(all_matching_axes) > 1:
+        raise ValueError("Too many axes matched.")
+    else:
+        return None
+
+
+def find_dataframe_vertical_coord(variable_dataframe, vertical_coord="auto"):
+    """Function to find the vertical coordinate in the iris cube
+
+    Parameters
+    ----------
+    variable_dataframe: pandas.DataFrame
+        Input variable cube, containing a vertical coordinate.
+    vertical_coord: str
+        Vertical coordinate name. If `auto`, this function tries to auto-detect.
+
+    Returns
+    -------
+    str
+        the vertical coordinate name
+
+    Raises
+    ------
+    ValueError
+        Raised if the vertical coordinate isn't found in the cube.
+    """
+
+    if vertical_coord == "auto":
+        list_vertical = ["z", "model_level_number", "altitude", "geopotential_height"]
+        all_vertical_axes = list(set(variable_dataframe.columns) & set(list_vertical))
+        if len(all_vertical_axes) == 1:
+            return all_vertical_axes[0]
+        else:
+            raise ValueError("Please specify vertical coordinate")
+
+    else:
+        if vertical_coord in variable_dataframe.columns:
+            return vertical_coord
+        else:
+            raise ValueError("Please specify vertical coordinate")
+
+
+@njit_if_available
+def calc_distance_coords(coords_1, coords_2):
+    """Function to calculate the distance between cartesian
+    coordinate set 1 and coordinate set 2.
+    Parameters
+    ----------
+    coords_1: 2D or 3D array-like
+        Set of coordinates passed in from trackpy of either (vdim, hdim_1, hdim_2)
+        coordinates or (hdim_1, hdim_2) coordinates.
+    coords_2: 2D or 3D array-like
+        Similar to coords_1, but for the second pair of coordinates
+    Returns
+    -------
+    float
+        Distance between coords_1 and coords_2 in cartesian space.
+    """
+
+    is_3D = len(coords_1) == 3
+
+    if not is_3D:
+        # Let's make the accounting easier.
+        coords_1 = np.array((0, coords_1[0], coords_1[1]))
+        coords_2 = np.array((0, coords_2[0], coords_2[1]))
+
+    deltas = coords_1 - coords_2
+    return np.sqrt(np.sum(deltas**2))
+
+
+def find_hdim_axes_3D(field_in, vertical_coord="auto", vertical_axis=None):
+    """Finds what the hdim axes are given a 3D (including z) or
+    4D (including z and time) dataset.
+
+    Parameters
+    ----------
+    field_in: iris cube or xarray dataset
+        Input field, can be 3D or 4D
+    vertical_coord: str
+        The name of the vertical coord, or "auto", which will attempt to find
+        the vertical coordinate name
+    vertical_axis: int or None
+        The axis number of the vertical coordinate, or None. Note
+        that only one of vertical_axis or vertical_coord can be set,
+        unless vertical_coord="auto".
+
+    Returns
+    -------
+    (hdim_1_axis, hdim_2_axis): (int, int)
+        The axes for hdim_1 and hdim_2
+
+    """
+    from iris import cube as iris_cube
+
+    if vertical_coord is not None and vertical_axis is not None:
+        if vertical_coord != "auto":
+            raise ValueError("Cannot set both vertical_coord and vertical_axis.")
+
+    if type(field_in) is iris_cube.Cube:
+        return find_hdim_axes_3D_iris(field_in, vertical_coord, vertical_axis)
+    elif type(field_in) is xr.DataArray:
+        raise NotImplementedError("Xarray find_hdim_axes_3D not implemented")
+    else:
+        raise ValueError("Unknown data type: " + type(field_in).__name__)
+
+
+def find_hdim_axes_3D_iris(field_in, vertical_coord=None, vertical_axis=None):
+    """Finds what the hdim axes are given a 3D (including z) or
+    4D (including z and time) dataset.
+
+    Parameters
+    ----------
+    field_in: iris cube
+        Input field, can be 3D or 4D
+    vertical_coord: str or None
+        The name of the vertical coord, or "auto", which will attempt to find
+        the vertical coordinate name
+    vertical_axis: int or None
+        The axis number of the vertical coordinate, or None. Note
+        that only one of vertical_axis or vertical_coord can be set,
+        unless vertical_coord="auto".
+
+    Returns
+    -------
+    (hdim_1_axis, hdim_2_axis): (int, int)
+        The axes for hdim_1 and hdim_2
+    """
+
+    if vertical_coord is not None and vertical_axis is not None:
+        if vertical_coord != "auto":
+            raise ValueError("Cannot set both vertical_coord and vertical_axis.")
+
+    time_axis = find_axis_from_coord(field_in, "time")
+    if vertical_axis is not None:
+        vertical_coord_axis = vertical_axis
+        vert_coord_found = True
+    else:
+        try:
+            vertical_axis = find_vertical_axis_from_coord(
+                field_in, vertical_coord=vertical_coord
+            )
+        except ValueError:
+            vert_coord_found = False
+        else:
+            vert_coord_found = True
+            ndim_vertical = field_in.coord_dims(vertical_axis)
+            if len(ndim_vertical) > 1:
+                raise ValueError(
+                    "please specify 1 dimensional vertical coordinate."
+                    " Current vertical coordinates: {0}".format(ndim_vertical)
+                )
+            vertical_coord_axis = ndim_vertical[0]
+
+    if not vert_coord_found:
+        # if we don't have a vertical coordinate, and we are 3D or lower
+        # that is okay.
+        if (field_in.ndim == 3 and time_axis is not None) or field_in.ndim < 3:
+            vertical_coord_axis = None
+        else:
+            raise ValueError("No suitable vertical coordinate found")
+    # Once we know the vertical coordinate, we can resolve the
+    # horizontal coordinates
+
+    all_axes = np.arange(0, field_in.ndim)
+    output_vals = tuple(
+        all_axes[np.logical_not(np.isin(all_axes, [time_axis, vertical_coord_axis]))]
+    )
+    return output_vals
+
+
 @irispandas_to_xarray
 def detect_latlon_coord_name(in_dataset, latitude_name="auto", longitude_name="auto"):
     """Function to detect the name of latitude/longitude coordinates
@@ -456,253 +704,4 @@
             if test_lon_name in in_dataset.coords:
                 out_lon = test_lon_name
                 break
-    return out_lat, out_lon
-=======
-def njit_if_available(func, **kwargs):
-    """Decorator to wrap a function with numba.njit if available.
-    If numba isn't available, it just returns the function.
-
-    Parameters
-    ----------
-    func: function object
-        Function to wrap with njit
-    kwargs:
-        Keyword arguments to pass to numba njit
-    """
-    try:
-        from numba import njit
-
-        return njit(func, kwargs)
-    except ModuleNotFoundError:
-        return func
-
-
-def find_vertical_axis_from_coord(variable_cube, vertical_coord="auto"):
-    """Function to find the vertical coordinate in the iris cube
-
-    Parameters
-    ----------
-    variable_cube: iris.cube
-        Input variable cube, containing a vertical coordinate.
-    vertical_coord: str
-        Vertical coordinate name. If `auto`, this function tries to auto-detect.
-
-    Returns
-    -------
-    str
-        the vertical coordinate name
-
-    Raises
-    ------
-    ValueError
-        Raised if the vertical coordinate isn't found in the cube.
-    """
-
-    list_coord_names = [coord.name() for coord in variable_cube.coords()]
-
-    if vertical_coord == "auto":
-        list_vertical = ["z", "model_level_number", "altitude", "geopotential_height"]
-        # find the intersection
-        all_vertical_axes = list(set(list_coord_names) & set(list_vertical))
-        if len(all_vertical_axes) >= 1:
-            return all_vertical_axes[0]
-        else:
-            raise ValueError(
-                "Cube lacks suitable automatic vertical coordinate (z, model_level_number, altitude, or geopotential_height)"
-            )
-    elif vertical_coord in list_coord_names:
-        return vertical_coord
-    else:
-        raise ValueError("Please specify vertical coordinate found in cube")
-
-
-def find_axis_from_coord(variable_cube, coord_name):
-    """Finds the axis number in an iris cube given a coordinate name.
-
-    Parameters
-    ----------
-    variable_cube: iris.cube
-        Input variable cube
-    coord_name: str
-        coordinate to look for
-
-    Returns
-    -------
-    axis_number: int
-        the number of the axis of the given coordinate, or None if the coordinate
-        is not found in the cube
-    """
-
-    list_coord_names = [coord.name() for coord in variable_cube.coords()]
-    all_matching_axes = list(set(list_coord_names) & set((coord_name,)))
-    if len(all_matching_axes) == 1:
-        return variable_cube.coord_dims(all_matching_axes[0])[0]
-    elif len(all_matching_axes) > 1:
-        raise ValueError("Too many axes matched.")
-    else:
-        return None
-
-
-def find_dataframe_vertical_coord(variable_dataframe, vertical_coord="auto"):
-    """Function to find the vertical coordinate in the iris cube
-
-    Parameters
-    ----------
-    variable_dataframe: pandas.DataFrame
-        Input variable cube, containing a vertical coordinate.
-    vertical_coord: str
-        Vertical coordinate name. If `auto`, this function tries to auto-detect.
-
-    Returns
-    -------
-    str
-        the vertical coordinate name
-
-    Raises
-    ------
-    ValueError
-        Raised if the vertical coordinate isn't found in the cube.
-    """
-
-    if vertical_coord == "auto":
-        list_vertical = ["z", "model_level_number", "altitude", "geopotential_height"]
-        all_vertical_axes = list(set(variable_dataframe.columns) & set(list_vertical))
-        if len(all_vertical_axes) == 1:
-            return all_vertical_axes[0]
-        else:
-            raise ValueError("Please specify vertical coordinate")
-
-    else:
-        if vertical_coord in variable_dataframe.columns:
-            return vertical_coord
-        else:
-            raise ValueError("Please specify vertical coordinate")
-
-
-@njit_if_available
-def calc_distance_coords(coords_1, coords_2):
-    """Function to calculate the distance between cartesian
-    coordinate set 1 and coordinate set 2.
-    Parameters
-    ----------
-    coords_1: 2D or 3D array-like
-        Set of coordinates passed in from trackpy of either (vdim, hdim_1, hdim_2)
-        coordinates or (hdim_1, hdim_2) coordinates.
-    coords_2: 2D or 3D array-like
-        Similar to coords_1, but for the second pair of coordinates
-    Returns
-    -------
-    float
-        Distance between coords_1 and coords_2 in cartesian space.
-    """
-
-    is_3D = len(coords_1) == 3
-
-    if not is_3D:
-        # Let's make the accounting easier.
-        coords_1 = np.array((0, coords_1[0], coords_1[1]))
-        coords_2 = np.array((0, coords_2[0], coords_2[1]))
-
-    deltas = coords_1 - coords_2
-    return np.sqrt(np.sum(deltas**2))
-
-
-def find_hdim_axes_3D(field_in, vertical_coord="auto", vertical_axis=None):
-    """Finds what the hdim axes are given a 3D (including z) or
-    4D (including z and time) dataset.
-
-    Parameters
-    ----------
-    field_in: iris cube or xarray dataset
-        Input field, can be 3D or 4D
-    vertical_coord: str
-        The name of the vertical coord, or "auto", which will attempt to find
-        the vertical coordinate name
-    vertical_axis: int or None
-        The axis number of the vertical coordinate, or None. Note
-        that only one of vertical_axis or vertical_coord can be set,
-        unless vertical_coord="auto".
-
-    Returns
-    -------
-    (hdim_1_axis, hdim_2_axis): (int, int)
-        The axes for hdim_1 and hdim_2
-
-    """
-    from iris import cube as iris_cube
-
-    if vertical_coord is not None and vertical_axis is not None:
-        if vertical_coord != "auto":
-            raise ValueError("Cannot set both vertical_coord and vertical_axis.")
-
-    if type(field_in) is iris_cube.Cube:
-        return find_hdim_axes_3D_iris(field_in, vertical_coord, vertical_axis)
-    elif type(field_in) is xr.DataArray:
-        raise NotImplementedError("Xarray find_hdim_axes_3D not implemented")
-    else:
-        raise ValueError("Unknown data type: " + type(field_in).__name__)
-
-
-def find_hdim_axes_3D_iris(field_in, vertical_coord=None, vertical_axis=None):
-    """Finds what the hdim axes are given a 3D (including z) or
-    4D (including z and time) dataset.
-
-    Parameters
-    ----------
-    field_in: iris cube
-        Input field, can be 3D or 4D
-    vertical_coord: str or None
-        The name of the vertical coord, or "auto", which will attempt to find
-        the vertical coordinate name
-    vertical_axis: int or None
-        The axis number of the vertical coordinate, or None. Note
-        that only one of vertical_axis or vertical_coord can be set,
-        unless vertical_coord="auto".
-
-    Returns
-    -------
-    (hdim_1_axis, hdim_2_axis): (int, int)
-        The axes for hdim_1 and hdim_2
-    """
-
-    if vertical_coord is not None and vertical_axis is not None:
-        if vertical_coord != "auto":
-            raise ValueError("Cannot set both vertical_coord and vertical_axis.")
-
-    time_axis = find_axis_from_coord(field_in, "time")
-    if vertical_axis is not None:
-        vertical_coord_axis = vertical_axis
-        vert_coord_found = True
-    else:
-        try:
-            vertical_axis = find_vertical_axis_from_coord(
-                field_in, vertical_coord=vertical_coord
-            )
-        except ValueError:
-            vert_coord_found = False
-        else:
-            vert_coord_found = True
-            ndim_vertical = field_in.coord_dims(vertical_axis)
-            if len(ndim_vertical) > 1:
-                raise ValueError(
-                    "please specify 1 dimensional vertical coordinate."
-                    " Current vertical coordinates: {0}".format(ndim_vertical)
-                )
-            vertical_coord_axis = ndim_vertical[0]
-
-    if not vert_coord_found:
-        # if we don't have a vertical coordinate, and we are 3D or lower
-        # that is okay.
-        if (field_in.ndim == 3 and time_axis is not None) or field_in.ndim < 3:
-            vertical_coord_axis = None
-        else:
-            raise ValueError("No suitable vertical coordinate found")
-    # Once we know the vertical coordinate, we can resolve the
-    # horizontal coordinates
-
-    all_axes = np.arange(0, field_in.ndim)
-    output_vals = tuple(
-        all_axes[np.logical_not(np.isin(all_axes, [time_axis, vertical_coord_axis]))]
-    )
-    return output_vals
->>>>>>> ce390a36
+    return out_lat, out_lon