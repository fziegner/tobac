--- conflicted
+++ resolved
@@ -27,61 +27,6 @@
         for key, arg in zip(conv_kwargs.keys(), conv_kwargs.values())
     }
 
-<<<<<<< HEAD
-    import iris
-    import xarray
-
-    @functools.wraps(func)
-    def wrapper(*args, **kwargs):
-        # print(kwargs)
-        if any([type(arg) == iris.cube.Cube for arg in args]) or any(
-            [type(arg) == iris.cube.Cube for arg in kwargs.values()]
-        ):
-            # print("converting iris to xarray and back")
-            args = tuple(
-                [
-                    (
-                        xarray.DataArray.from_iris(arg)
-                        if type(arg) == iris.cube.Cube
-                        else arg
-                    )
-                    for arg in args
-                ]
-            )
-            kwargs_new = dict(
-                zip(
-                    kwargs.keys(),
-                    [
-                        (
-                            xarray.DataArray.from_iris(arg)
-                            if type(arg) == iris.cube.Cube
-                            else arg
-                        )
-                        for arg in kwargs.values()
-                    ],
-                )
-            )
-            # print(args)
-            # print(kwargs)
-            output = func(*args, **kwargs_new)
-            if type(output) == tuple:
-                output = tuple(
-                    [
-                        (
-                            xarray.DataArray.to_iris(output_item)
-                            if type(output_item) == xarray.DataArray
-                            else output_item
-                        )
-                        for output_item in output
-                    ]
-                )
-            elif type(output) == xarray.DataArray:
-                output = xarray.DataArray.to_iris(output)
-            # if output is neither tuple nor an xr.DataArray
-            else:
-                output = func(*args, **kwargs)
-=======
->>>>>>> e3c14144
 
 def _conv_kwargs_irispandas_to_xarray(conv_kwargs: dict):
     """
@@ -133,46 +78,6 @@
     """
     Internal function to convert xarray dataarrays back to iris cubes/pandas dataframes
 
-<<<<<<< HEAD
-    import iris
-    import xarray
-
-    @functools.wraps(func)
-    def wrapper(*args, **kwargs):
-        # print(args)
-        # print(kwargs)
-        if any([type(arg) == xarray.DataArray for arg in args]) or any(
-            [type(arg) == xarray.DataArray for arg in kwargs.values()]
-        ):
-            # print("converting xarray to iris and back")
-            args = tuple(
-                [
-                    (
-                        xarray.DataArray.to_iris(arg)
-                        if type(arg) == xarray.DataArray
-                        else arg
-                    )
-                    for arg in args
-                ]
-            )
-            if kwargs:
-                kwargs_new = dict(
-                    zip(
-                        kwargs.keys(),
-                        [
-                            (
-                                xarray.DataArray.to_iris(arg)
-                                if type(arg) == xarray.DataArray
-                                else arg
-                            )
-                            for arg in kwargs.values()
-                        ],
-                    )
-                )
-            else:
-                kwargs_new = kwargs
-            # print(args)
-=======
     Parameters
     ----------
     conv_kwargs : dict
@@ -217,7 +122,6 @@
 
         @functools.wraps(func)
         def wrapper(*args, **kwargs):
->>>>>>> e3c14144
             # print(kwargs)
 
             if save_iris_info:
@@ -234,19 +138,10 @@
                 # print("converting iris to xarray and back")
                 args = tuple(
                     [
-<<<<<<< HEAD
-                        (
-                            xarray.DataArray.from_iris(output_item)
-                            if type(output_item) == iris.cube.Cube
-                            else output_item
-                        )
-                        for output_item in output
-=======
                         xarray.DataArray.from_iris(arg)
                         if type(arg) == iris.cube.Cube
                         else arg
                         for arg in args
->>>>>>> e3c14144
                     ]
                 )
                 kwargs_new = _conv_kwargs_iris_to_xarray(kwargs)
@@ -390,17 +285,7 @@
             # print(kwargs)
             if any(
                 [
-<<<<<<< HEAD
-                    (
-                        xarray.DataArray.from_iris(arg)
-                        if type(arg) == iris.cube.Cube
-                        else arg.to_xarray()
-                        if type(arg) == pd.DataFrame
-                        else arg
-                    )
-=======
                     (type(arg) == iris.cube.Cube or type(arg) == pd.DataFrame)
->>>>>>> e3c14144
                     for arg in args
                 ]
             ) or any(
@@ -412,41 +297,12 @@
                 # print("converting iris to xarray and back")
                 args = tuple(
                     [
-<<<<<<< HEAD
-                        (
-                            xarray.DataArray.from_iris(arg)
-                            if type(arg) == iris.cube.Cube
-                            else arg.to_xarray()
-                            if type(arg) == pd.DataFrame
-                            else arg
-                        )
-                        for arg in kwargs.values()
-                    ],
-                )
-            )
-
-            output = func(*args, **kwargs)
-            if type(output) == tuple:
-                output = tuple(
-                    [
-                        (
-                            xarray.DataArray.to_iris(output_item)
-                            if type(output_item) == xarray.DataArray
-                            else (
-                                output_item.to_dataframe()
-                                if type(output_item) == xarray.Dataset
-                                else output_item
-                            )
-                        )
-                        for output_item in output
-=======
                         xarray.DataArray.from_iris(arg)
                         if type(arg) == iris.cube.Cube
                         else arg.to_xarray()
                         if type(arg) == pd.DataFrame
                         else arg
                         for arg in args
->>>>>>> e3c14144
                     ]
                 )
                 kwargs = _conv_kwargs_irispandas_to_xarray(kwargs)
@@ -505,64 +361,6 @@
         also outputs in xarray formats, but otherwise works just like the
         original function:
 
-<<<<<<< HEAD
-    >>> track_xarray = linking_trackpy_xarray(
-        features_xarray, field_xarray, dt, dx
-        )
-    """
-    import iris
-    import xarray
-    import pandas as pd
-
-    @functools.wraps(func)
-    def wrapper(*args, **kwargs):
-        # print(args)
-        # print(kwargs)
-        if any(
-            [
-                (type(arg) == xarray.DataArray or type(arg) == xarray.Dataset)
-                for arg in args
-            ]
-        ) or any(
-            [
-                (type(arg) == xarray.DataArray or type(arg) == xarray.Dataset)
-                for arg in kwargs.values()
-            ]
-        ):
-            # print("converting xarray to iris and back")
-            args = tuple(
-                [
-                    (
-                        xarray.DataArray.to_iris(arg)
-                        if type(arg) == xarray.DataArray
-                        else arg.to_dataframe()
-                        if type(arg) == xarray.Dataset
-                        else arg
-                    )
-                    for arg in args
-                ]
-            )
-            if kwargs:
-                kwargs_new = dict(
-                    zip(
-                        kwargs.keys(),
-                        [
-                            (
-                                xarray.DataArray.to_iris(arg)
-                                if type(arg) == xarray.DataArray
-                                else (
-                                    arg.to_dataframe()
-                                    if type(arg) == xarray.Dataset
-                                    else arg
-                                )
-                            )
-                            for arg in kwargs.values()
-                        ],
-                    )
-                )
-            else:
-                kwargs_new = kwargs
-=======
         >>> track_xarray = linking_trackpy_xarray(
             features_xarray, field_xarray, dt, dx
             )
@@ -573,7 +371,6 @@
 
         @functools.wraps(func)
         def wrapper(*args, **kwargs):
->>>>>>> e3c14144
             # print(args)
             # print(kwargs)
             if any(
@@ -590,25 +387,12 @@
                 # print("converting xarray to iris and back")
                 args = tuple(
                     [
-<<<<<<< HEAD
-                        (
-                            xarray.DataArray.from_iris(output_item)
-                            if type(output_item) == iris.cube.Cube
-                            else (
-                                output_item.to_xarray()
-                                if type(output_item) == pd.DataFrame
-                                else output_item
-                            )
-                        )
-                        for output_item in output
-=======
                         xarray.DataArray.to_iris(arg)
                         if type(arg) == xarray.DataArray
                         else arg.to_dataframe()
                         if type(arg) == xarray.Dataset
                         else arg
                         for arg in args
->>>>>>> e3c14144
                     ]
                 )
                 if kwargs:
