--- conflicted
+++ resolved
@@ -895,8 +895,6 @@
     else:
         return filtered_field
 
-
-<<<<<<< HEAD
 def compress_all(nc_grids, min_dims=2, comp_level=4):
     """
     The purpose of this subroutine is to compress the netcdf variables as they are saved.
@@ -1068,7 +1066,7 @@
         ds["ProjectionCoordinateSystem"] = Projection
 
     return ds
-=======
+
 def combine_tobac_feats(list_of_feats, preserve_old_feat_nums=None):
     """Function to combine a list of tobac feature detection dataframes
     into one combined dataframe that can be used for tracking
@@ -1116,5 +1114,4 @@
         start_feat_num = np.max(feat_num_arr) + 1
 
     combined_df = combined_df.reset_index(drop=True)
-    return combined_df
->>>>>>> 29e55984
+    return combined_df